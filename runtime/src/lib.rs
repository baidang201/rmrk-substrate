--- conflicted
+++ resolved
@@ -41,11 +41,8 @@
 
 pub use pallet_rmrk_core;
 
-<<<<<<< HEAD
 pub use pallet_rmrk_equip;
-=======
 pub use pallet_rmrk_market;
->>>>>>> a395e314
 
 /// An index to a block.
 pub type BlockNumber = u32;
