#![cfg_attr(not(feature = "std"), no_std)]
#![allow(dead_code)]

use frame_support::{
	dispatch::{DispatchError, DispatchResult},
	ensure, BoundedVec,
};

pub use pallet::*;

use rmrk_traits::{
	primitives::*, AccountIdOrCollectionNftTuple, Base, BaseInfo, EquippableList, PartType, Theme,
};

mod functions;

#[cfg(test)]
mod mock;

#[cfg(test)]
mod tests;

// #[cfg(feature = "runtime-benchmarks")]
// mod benchmarking;

// Re-export pallet items so that they can be accessed from the crate namespace.
pub use pallet::*;

pub type StringLimitOf<T> = BoundedVec<u8, <T as pallet_uniques::Config>::StringLimit>;

pub type BoundedResource<T> = BoundedVec<u8, <T as pallet_rmrk_core::Config>::ResourceSymbolLimit>;

#[frame_support::pallet]
pub mod pallet {
	use super::*;
	use frame_support::{dispatch::DispatchResult, pallet_prelude::*};
	use frame_system::pallet_prelude::*;

	#[pallet::config]
	pub trait Config: frame_system::Config + pallet_rmrk_core::Config {
		type Event: From<Event<Self>> + IsType<<Self as frame_system::Config>::Event>;

		/// Maximum allowed Parts (either Fixed or Slot) per Base
		#[pallet::constant]
		type MaxPropertiesPerTheme: Get<u32>;

<<<<<<< HEAD
		// How many collections can be equippable per slot part
=======
		/// Maximum number of Properties allowed for any Theme
>>>>>>> 078d7c9a
		#[pallet::constant]
		type MaxCollectionsEquippablePerPart: Get<u32>;		
	}

	#[pallet::storage]
	#[pallet::getter(fn bases)]
	/// Stores Bases info (issuer, base_type, symbol, parts)
	/// TODO https://github.com/rmrk-team/rmrk-substrate/issues/98
	/// Delete Parts from Bases info, as it's kept in Parts storage
	pub type Bases<T: Config> =
		StorageMap<
		_, 
		Twox64Concat, BaseId, 
		BaseInfo<
			T::AccountId, StringLimitOf<T>, BoundedVec<PartType<StringLimitOf<T>, BoundedVec<CollectionId, T::MaxCollectionsEquippablePerPart>>,
			T::PartsLimit>>
		>;

	#[pallet::storage]
	#[pallet::getter(fn parts)]
	/// Stores Parts (either FixedPart or SlotPart)
	/// - SlotPart: id, equippable (list), src, z
	/// - FixedPart: id, src, z
	pub type Parts<T: Config> =
		StorageDoubleMap<_, Twox64Concat, BaseId, Twox64Concat, PartId, PartType<StringLimitOf<T>, BoundedVec<CollectionId, T::MaxCollectionsEquippablePerPart>>>;

	#[pallet::storage]
	#[pallet::getter(fn next_base_id)]
	/// Stores the incrementing NextBaseId
	pub type NextBaseId<T: Config> = StorageValue<_, BaseId, ValueQuery>;

	#[pallet::storage]
	#[pallet::getter(fn next_part_id)]
	/// Stores the incrementing NextPartId
	pub type NextPartId<T: Config> = StorageMap<_, Twox64Concat, BaseId, PartId, ValueQuery>;

	#[pallet::storage]
	#[pallet::getter(fn equippings)]
	/// Stores Equippings info ((equipper, base, slot), equipped_resource)
	pub type Equippings<T: Config> = StorageNMap<
		_,
		(
			NMapKey<Blake2_128Concat, (CollectionId, NftId)>, // Equipper
			NMapKey<Blake2_128Concat, BaseId>, // Base ID
			NMapKey<Blake2_128Concat, SlotId>, // Slot ID
		),
		BoundedResource<T>, // Equipped Resource
		OptionQuery,
	>;

	#[pallet::storage]
	#[pallet::getter(fn themes)]
	/// Stores Theme info ((base, theme name, property key), property value)
	pub type Themes<T: Config> = StorageNMap<
		_,
		(
			NMapKey<Blake2_128Concat, BaseId>, // Base ID
			NMapKey<Blake2_128Concat, StringLimitOf<T>>, // Theme name
			NMapKey<Blake2_128Concat, StringLimitOf<T>>, // Property name (key)
		),
		StringLimitOf<T>, // Property value
		OptionQuery,
	>;

	#[pallet::pallet]
	#[pallet::generate_store(pub(super) trait Store)]
	pub struct Pallet<T>(_);

	#[pallet::event]
	#[pallet::generate_deposit(pub(super) fn deposit_event)]
	pub enum Event<T: Config> {
		// A Base was created
		BaseCreated {
			issuer: T::AccountId,
			base_id: BaseId,
		},
		// A Resource was equipped to a base+slot
		SlotEquipped {
			item_collection: CollectionId,
			item_nft: NftId,
			base_id: BaseId,
			slot_id: SlotId,
		},
		// A Resource was unequipped
		SlotUnequipped {
			item_collection: CollectionId,
			item_nft: NftId,
			base_id: BaseId,
			slot_id: SlotId,
		},
		// A base+slot equippables list was updated
		EquippablesUpdated {
			base_id: BaseId,
			slot_id: SlotId,
		},
	}

	#[pallet::error]
	pub enum Error<T> {
		// Caller doesn't have permission to perform this operation
		PermissionError,
		// Equipping item NFT doesn't exist
		ItemDoesntExist,
		// Equipper NFT doesn't exist
		EquipperDoesntExist,
		// BaseID exceeds max value
		NoAvailableBaseId,
		// PartId exceeds max value
		NoAvailablePartId,
		// Equipper is not direct parent of item, cannot equip
		MustBeDirectParent,
		// Part (Slot or Fixed) doesn't exist
		PartDoesntExist,
		// Base doesn't exist
		BaseDoesntExist,
		// Only Slot parts can equip, Fixed parts cannot equip
		// TODO redundant w ItemHasNoResourceToEquipThere?
		CantEquipFixedPart,
		// Equipper does not have a Resource associated with this Base
		NoResourceForThisBaseFoundOnNft,
		// Item NFT belongs to a Collection not in Slot Part's equippable list
		CollectionNotEquippable,
		// Item NFT doesn't have a resource for this base+slot
		ItemHasNoResourceToEquipThere,
		// Only Slot parts can equip, Fixed parts cannot equip
		// TODO redundant w CantEquipFixedPart?
		NoEquippableOnFixedPart,
		// No "default" Theme is defined, required prior to defining other themes
		NeedsDefaultThemeFirst,
		// Equipped item cannot be equipped elsewhere (without first unequipping)
		AlreadyEquipped,
		// Error that should not occur
		// TODO is this being used?
		UnknownError,
<<<<<<< HEAD
=======
		// Attempting to define more Parts than capacity allows
		// TODO confirm this is being used (after https://github.com/rmrk-team/rmrk-substrate/pull/95)
		ExceedsMaxPartsPerBase,
		// Attempting to define more Properties than capacity allows
		// TODO confirm this is being used (after https://github.com/rmrk-team/rmrk-substrate/pull/95)
>>>>>>> 078d7c9a
		TooManyProperties,
	}

	#[pallet::call]
	impl<T: Config> Pallet<T>
	where
		T: pallet_uniques::Config<ClassId = CollectionId, InstanceId = NftId>,
	{
		/// Equips a child NFT's resource to a parent's slot, if all are available.
		/// Also can be called to unequip, which can be successful if
		/// - Item has beeen burned
		/// - Item is equipped and extrinsic called by equipping item owner
		/// - Item is equipped and extrinsic called by equipper NFT owner
		/// Equipping operations are maintained inside the Equippings storage.
		/// Modeled after [equip interaction](https://github.com/rmrk-team/rmrk-spec/blob/master/standards/rmrk2.0.0/interactions/equip.md)
		///
		/// Parameters:
		/// - origin: The caller of the function, not necessarily anything else
		/// - item: Child NFT being equipped (or unequipped)
		/// - equipper: Parent NFT which will equip (or unequip) the item
		/// - base: ID of the base which the item and equipper must each have a resource referencing
		/// - slot: ID of the slot which the item and equipper must each have a resource referencing
		#[pallet::weight(10_000 + T::DbWeight::get().reads_writes(1,1))]
		pub fn equip(
			origin: OriginFor<T>,
			item: (CollectionId, NftId),
			equipper: (CollectionId, NftId),
			base: BaseId,
			slot: SlotId,
		) -> DispatchResult {
			let sender = ensure_signed(origin)?;

			let (collection_id, nft_id, base_id, slot_id, equipped) =
				Self::do_equip(sender, item, equipper, base, slot)?;

			if equipped {
				// Send Equip event
				Self::deposit_event(Event::SlotEquipped {
					item_collection: collection_id,
					item_nft: nft_id,
					base_id,
					slot_id,
				});
			} else {
				// Send Unequip event
				Self::deposit_event(Event::SlotUnequipped {
					item_collection: collection_id,
					item_nft: nft_id,
					base_id,
					slot_id,
				});
			}
			Ok(())
		}

		/// Updates the array of Collections allowed to be equipped to a Base's specified Slot Part.
		/// Modeled after [equippable interaction](https://github.com/rmrk-team/rmrk-spec/blob/master/standards/rmrk2.0.0/interactions/equippable.md)
		///
		/// Parameters:
		/// - origin: The caller of the function, must be issuer of the base
		/// - base_id: The Base containing the Slot Part to be updated
		/// - part_id: The Slot Part whose Equippable List is being updated
		/// - equippables: The list of equippables that will override the current Equippaables list
		#[pallet::weight(10_000 + T::DbWeight::get().reads_writes(1,1))]
		pub fn equippable(
			origin: OriginFor<T>,
			base_id: BaseId,
			slot_id: SlotId,
			equippables: EquippableList<BoundedVec<CollectionId, T::MaxCollectionsEquippablePerPart>>,
		) -> DispatchResult {
			let sender = ensure_signed(origin)?;

			let (base_id, slot_id) = Self::do_equippable(sender, base_id, slot_id, equippables)?;

			Self::deposit_event(Event::EquippablesUpdated { base_id, slot_id });
			Ok(())
		}

		/// Adds a Theme to a Base.
		/// Modeled after [themeadd interaction](https://github.com/rmrk-team/rmrk-spec/blob/master/standards/rmrk2.0.0/interactions/themeadd.md)
		/// Themes are stored in the Themes storage
		/// A Theme named "default" is required prior to adding other Themes.
		/// 
		/// Parameters:
		/// - origin: The caller of the function, must be issuer of the base
		/// - base_id: The Base containing the Theme to be updated
		/// - theme: The Theme to add to the Base.  A Theme has a name and properties, which are an
		///   array of [key, value, inherit].  This array is bounded by MaxPropertiesPerTheme.
		///   - key: arbitrary BoundedString, defined by client
		///   - value: arbitrary BoundedString, defined by client
		///   - inherit: optional bool
		#[pallet::weight(10_000 + T::DbWeight::get().reads_writes(1,1))]
		pub fn theme_add(
			origin: OriginFor<T>,
			base_id: BaseId,
			theme: Theme<BoundedVec<u8, T::StringLimit>>,
		) -> DispatchResult {
			let sender = ensure_signed(origin)?;

			let number_of_properties: u32 = theme.properties.len().try_into().unwrap();
			ensure!(
				number_of_properties <= T::MaxPropertiesPerTheme::get(),
				Error::<T>::TooManyProperties
			);

			let _theme_id = Self::add_theme(sender, base_id, theme)?;

			// Self::deposit_event(Event::SomethingStored(something, sender));
			Ok(())
		}

		/// Creates a new Base.
		/// Modeled after [base interaction](https://github.com/rmrk-team/rmrk-spec/blob/master/standards/rmrk2.0.0/interactions/base.md)
		///
		/// Parameters:
		/// - origin: Caller, will be assigned as the issuer of the Base
		/// - base_type: media type, e.g. "svg"
		/// - symbol: arbitrary client-chosen symbol, e.g. "kanaria_superbird"
		/// - parts: array of Fixed and Slot parts composing the base, confined in length by PartsLimit
		#[pallet::weight(10_000 + T::DbWeight::get().reads_writes(1,1))]
		pub fn create_base(
			origin: OriginFor<T>,
			base_type: BoundedVec<u8, T::StringLimit>,
			symbol: BoundedVec<u8, T::StringLimit>,
			parts: BoundedVec<PartType<StringLimitOf<T>, BoundedVec<CollectionId, T::MaxCollectionsEquippablePerPart>>, T::PartsLimit>,
		) -> DispatchResult {
			let sender = ensure_signed(origin)?;

			let part_length: u32 = parts.len().try_into().unwrap();

			// We no longer need this because our bound is now on the BoundedVec of parts (PartsLimit)
			// ensure!(part_length <= T::MaxPartsPerBase::get(), Error::<T>::ExceedsMaxPartsPerBase);

			let base_id = Self::base_create(sender.clone(), base_type, symbol, parts)?;

			Self::deposit_event(Event::BaseCreated { issuer: sender, base_id });
			Ok(())
		}
	}
}<|MERGE_RESOLUTION|>--- conflicted
+++ resolved
@@ -44,11 +44,7 @@
 		#[pallet::constant]
 		type MaxPropertiesPerTheme: Get<u32>;
 
-<<<<<<< HEAD
-		// How many collections can be equippable per slot part
-=======
 		/// Maximum number of Properties allowed for any Theme
->>>>>>> 078d7c9a
 		#[pallet::constant]
 		type MaxCollectionsEquippablePerPart: Get<u32>;		
 	}
@@ -183,14 +179,11 @@
 		// Error that should not occur
 		// TODO is this being used?
 		UnknownError,
-<<<<<<< HEAD
-=======
 		// Attempting to define more Parts than capacity allows
 		// TODO confirm this is being used (after https://github.com/rmrk-team/rmrk-substrate/pull/95)
 		ExceedsMaxPartsPerBase,
 		// Attempting to define more Properties than capacity allows
 		// TODO confirm this is being used (after https://github.com/rmrk-team/rmrk-substrate/pull/95)
->>>>>>> 078d7c9a
 		TooManyProperties,
 	}
 
