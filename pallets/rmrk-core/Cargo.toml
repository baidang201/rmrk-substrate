--- conflicted
+++ resolved
@@ -1,13 +1,4 @@
 [package]
-<<<<<<< HEAD
-name = 'pallet-rmrk-core'
-version = '4.0.0-dev'
-description = 'RMRK Core'
-authors = ['RMRK Team']
-homepage = ''
-edition = '2021'
-license = 'Apache 2.0'
-=======
 name = "pallet-rmrk-core"
 version = "4.0.0-dev"
 description = "RMRK Core"
@@ -15,7 +6,6 @@
 homepage = ""
 edition = "2021"
 license = "Apache-2.0"
->>>>>>> fb95eea0
 publish = false
 repository = "https://github.com/rmrk-team/rmrk-substrate"
 
