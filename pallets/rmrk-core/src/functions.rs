--- conflicted
+++ resolved
@@ -26,8 +26,6 @@
 		}
 		found_child
 	}
-<<<<<<< HEAD
-=======
 
 	pub fn recursive_update_rootowner(
 		collection_id: T::CollectionId,
@@ -37,7 +35,7 @@
 	) -> DispatchResult {
 		ensure!(max_recursions > 0, Error::<T>::TooManyRecursions);
 		NFTs::<T>::try_mutate_exists(collection_id, nft_id, |nft| -> DispatchResult {
-			if let Some(n) = nft.into_mut() {
+			if let Some(n) = nft {
 				n.rootowner = new_rootowner.clone();
 			}
 			Ok(())
@@ -69,5 +67,4 @@
 		}
 		Ok(())
 	}
->>>>>>> 1dc42d99
 }