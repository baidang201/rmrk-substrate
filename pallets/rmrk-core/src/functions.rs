#![allow(clippy::too_many_arguments)]

use super::*;
use codec::{Codec, Decode, Encode};
use sp_runtime::{
	traits::{Saturating, TrailingZeroInput},
	ArithmeticError,
};

// Randomness to generate NFT virtual accounts
pub const SALT_RMRK_NFT: &[u8; 8] = b"RmrkNft/";

impl<T: Config> Priority<StringLimitOf<T>, T::AccountId, BoundedVec<ResourceId, T::MaxPriorities>>
	for Pallet<T>
where
	T: pallet_uniques::Config<ClassId = CollectionId, InstanceId = NftId>,
{
	fn priority_set(
		sender: T::AccountId,
		collection_id: CollectionId,
		nft_id: NftId,
		priorities: BoundedVec<ResourceId, T::MaxPriorities>,
	) -> DispatchResult {
		let (root_owner, _) = Pallet::<T>::lookup_root_owner(collection_id, nft_id)?;
		ensure!(sender == root_owner, Error::<T>::NoPermission);
		// TODO : Check NFT lock status
		for _ in Priorities::<T>::drain_prefix((collection_id, nft_id)) {}
		let mut priority_index = 0;
		for resource_id in priorities {
			Priorities::<T>::insert((collection_id, nft_id, resource_id), priority_index);
			priority_index += 1;
		}
		Self::deposit_event(Event::PrioritySet { collection_id, nft_id });
		Ok(())
	}
}

impl<T: Config> Property<KeyLimitOf<T>, ValueLimitOf<T>, T::AccountId> for Pallet<T>
where
	T: pallet_uniques::Config<ClassId = CollectionId, InstanceId = NftId>,
{
	fn property_set(
		sender: T::AccountId,
		collection_id: CollectionId,
		maybe_nft_id: Option<NftId>,
		key: KeyLimitOf<T>,
		value: ValueLimitOf<T>,
	) -> DispatchResult {
		let collection =
			Collections::<T>::get(&collection_id).ok_or(Error::<T>::NoAvailableCollectionId)?;
		ensure!(collection.issuer == sender, Error::<T>::NoPermission);
		if let Some(nft_id) = &maybe_nft_id {
			// TODO: Check NFT lock status
			let (root_owner, _) = Pallet::<T>::lookup_root_owner(collection_id, *nft_id)?;
			ensure!(root_owner == collection.issuer, Error::<T>::NoPermission);
		}
		Properties::<T>::insert((&collection_id, maybe_nft_id, &key), &value);
		Ok(())
	}
}

impl<T: Config>
	Resource<
		BoundedVec<u8, T::StringLimit>,
		T::AccountId,
		BoundedResource<T::ResourceSymbolLimit>,
		BoundedVec<PartId, T::PartsLimit>,
	> for Pallet<T>
where
	T: pallet_uniques::Config<ClassId = CollectionId, InstanceId = NftId>,
{
	fn resource_add(
		sender: T::AccountId,
		collection_id: CollectionId,
		nft_id: NftId,
		resource_id: BoundedResource<T::ResourceSymbolLimit>,
		base: Option<BaseId>,
		src: Option<BoundedVec<u8, T::StringLimit>>,
		metadata: Option<BoundedVec<u8, T::StringLimit>>,
		slot: Option<SlotId>,
		license: Option<BoundedVec<u8, T::StringLimit>>,
		thumb: Option<BoundedVec<u8, T::StringLimit>>,
		parts: Option<BoundedVec<PartId, T::PartsLimit>>,
	) -> DispatchResult {
		let collection = Self::collections(collection_id).ok_or(Error::<T>::CollectionUnknown)?;
		ensure!(collection.issuer == sender, Error::<T>::NoPermission);
		let (root_owner, _) = Pallet::<T>::lookup_root_owner(collection_id, nft_id)?;

		let empty =
			base.is_none() &&
				src.is_none() && metadata.is_none() &&
				slot.is_none() && license.is_none() &&
				thumb.is_none();
		ensure!(!empty, Error::<T>::EmptyResource);

		let res = ResourceInfo::<
			BoundedVec<u8, T::ResourceSymbolLimit>,
			BoundedVec<u8, T::StringLimit>,
			BoundedVec<PartId, T::PartsLimit>,
		> {
			id: resource_id.clone(),
			base,
			src,
			metadata,
			slot,
			license,
			thumb,
			parts,
			pending: root_owner != sender,
			pending_removal: false,
		};
		Resources::<T>::insert((collection_id, nft_id, resource_id), res);

		Ok(())
	}

	fn accept(
		sender: T::AccountId,
		collection_id: CollectionId,
		nft_id: NftId,
		resource_id: BoundedResource<T::ResourceSymbolLimit>,
	) -> DispatchResult {
		let (root_owner, _) = Pallet::<T>::lookup_root_owner(collection_id, nft_id)?;
		ensure!(root_owner == sender, Error::<T>::NoPermission);
		// TODO: Check NFT lock status

		Resources::<T>::try_mutate_exists(
			(collection_id, nft_id, resource_id.clone()),
			|resource| -> DispatchResult {
				if let Some(res) = resource {
					res.pending = false;
				}
				Ok(())
			},
		)?;

		Self::deposit_event(Event::ResourceAccepted { nft_id, resource_id });
		Ok(())
	}

	fn resource_remove(
		sender: T::AccountId,
		collection_id: CollectionId,
		nft_id: NftId,
		resource_id: BoundedResource<T::ResourceSymbolLimit>,
	) -> DispatchResult {
		let (root_owner, _) = Pallet::<T>::lookup_root_owner(collection_id, nft_id)?;
		let collection = Self::collections(collection_id).ok_or(Error::<T>::CollectionUnknown)?;
		ensure!(collection.issuer == sender, Error::<T>::NoPermission);
		ensure!(
			Resources::<T>::contains_key((collection_id, nft_id, &resource_id)),
			Error::<T>::ResourceDoesntExist
		);

		if root_owner == sender {
			Resources::<T>::remove((collection_id, nft_id, resource_id));
		} else {
			Resources::<T>::try_mutate_exists(
				(collection_id, nft_id, resource_id),
				|resource| -> DispatchResult {
					if let Some(res) = resource {
						res.pending_removal = true;
					}
					Ok(())
				},
			)?;
		}

		Ok(())
	}

	fn accept_removal(
		sender: T::AccountId,
		collection_id: CollectionId,
		nft_id: NftId,
		resource_id: BoundedResource<T::ResourceSymbolLimit>,
	) -> DispatchResult {
		let (root_owner, _) = Pallet::<T>::lookup_root_owner(collection_id, nft_id)?;
		ensure!(root_owner == sender, Error::<T>::NoPermission);
		ensure!(
			Resources::<T>::contains_key((collection_id, nft_id, &resource_id)),
			Error::<T>::ResourceDoesntExist
		);

		Resources::<T>::try_mutate_exists(
			(collection_id, nft_id, resource_id),
			|resource| -> DispatchResult {
				if let Some(res) = resource {
					ensure!(res.pending_removal, Error::<T>::ResourceNotPending);
					*resource = None;
				}
				Ok(())
			},
		)?;

		Ok(())
	}
}

impl<T: Config> Collection<StringLimitOf<T>, BoundedCollectionSymbolOf<T>, T::AccountId>
	for Pallet<T>
where
	T: pallet_uniques::Config<ClassId = CollectionId, InstanceId = NftId>,
{
	fn issuer(_collection_id: CollectionId) -> Option<T::AccountId> {
		None
	}
	fn collection_create(
		issuer: T::AccountId,
		metadata: StringLimitOf<T>,
		max: Option<u32>,
		symbol: BoundedCollectionSymbolOf<T>,
	) -> Result<CollectionId, DispatchError> {
		let collection = CollectionInfo { issuer, metadata, max, symbol, nfts_count: 0 };
		let collection_id =
			<CollectionIndex<T>>::try_mutate(|n| -> Result<CollectionId, DispatchError> {
				let id = *n;
				ensure!(id != CollectionId::max_value(), Error::<T>::NoAvailableCollectionId);
				*n += 1;
				Ok(id)
			})?;
		Collections::<T>::insert(collection_id, collection);
		Ok(collection_id)
	}

	fn collection_burn(_issuer: T::AccountId, collection_id: CollectionId) -> DispatchResult {
		let collection = Self::collections(collection_id).ok_or(Error::<T>::CollectionUnknown)?;
		ensure!(collection.nfts_count == 0, Error::<T>::CollectionNotEmpty);
		Collections::<T>::remove(collection_id);
		Ok(())
	}

	fn collection_change_issuer(
		collection_id: CollectionId,
		new_issuer: T::AccountId,
	) -> Result<(T::AccountId, CollectionId), DispatchError> {
		ensure!(Collections::<T>::contains_key(collection_id), Error::<T>::NoAvailableCollectionId);

		Collections::<T>::try_mutate_exists(collection_id, |collection| -> DispatchResult {
			if let Some(col) = collection {
				col.issuer = new_issuer.clone();
			}
			Ok(())
		})?;

		Ok((new_issuer, collection_id))
	}

	fn collection_lock(
		sender: T::AccountId,
		collection_id: CollectionId,
	) -> Result<CollectionId, DispatchError> {
		Collections::<T>::try_mutate_exists(collection_id, |collection| -> DispatchResult {
			let collection = collection.as_mut().ok_or(Error::<T>::CollectionUnknown)?;
			ensure!(collection.issuer == sender, Error::<T>::NoPermission);
			collection.max = Some(collection.nfts_count);
			Ok(())
		})?;
		Ok(collection_id)
	}
}

impl<T: Config> Nft<T::AccountId, StringLimitOf<T>> for Pallet<T>
where
	T: pallet_uniques::Config<ClassId = CollectionId, InstanceId = NftId>,
{
	type MaxRecursions = T::MaxRecursions;

	fn nft_mint(
		_sender: T::AccountId,
		owner: T::AccountId,
		collection_id: CollectionId,
		recipient: Option<T::AccountId>,
		royalty: Option<Permill>,
		metadata: StringLimitOf<T>,
	) -> sp_std::result::Result<(CollectionId, NftId), DispatchError> {
		let nft_id = Self::get_next_nft_id(collection_id)?;
		let collection = Self::collections(collection_id).ok_or(Error::<T>::CollectionUnknown)?;

		// Prevent minting when next NFT id is greater than the collection max.
		if let Some(max) = collection.max {
			ensure!(nft_id < max, Error::<T>::CollectionFullOrLocked);
		}

		let recipient = recipient.unwrap_or_else(|| owner.clone());
		let royalty = royalty.unwrap_or_default();

		let owner_as_maybe_account = AccountIdOrCollectionNftTuple::AccountId(owner.clone());

		let nft = NftInfo {
			owner: owner_as_maybe_account,
			recipient,
			royalty,
			metadata,
			equipped: false,
		};

		Nfts::<T>::insert(collection_id, nft_id, nft);
<<<<<<< HEAD
		NftsByOwner::<T>::insert((&owner, &collection_id, &nft_id), ());
=======
>>>>>>> 92dc1563

		// increment nfts counter
		let nfts_count = collection.nfts_count.checked_add(1).ok_or(ArithmeticError::Overflow)?;
		Collections::<T>::try_mutate(collection_id, |collection| -> DispatchResult {
			let collection = collection.as_mut().ok_or(Error::<T>::CollectionUnknown)?;
			collection.nfts_count = nfts_count;
			Ok(())
		})?;

		Ok((collection_id, nft_id))
	}

	fn nft_burn(
		collection_id: CollectionId,
		nft_id: NftId,
		max_recursions: u32,
	) -> sp_std::result::Result<(CollectionId, NftId), DispatchError> {
		ensure!(max_recursions > 0, Error::<T>::TooManyRecursions);
		Nfts::<T>::remove(collection_id, nft_id);

		for _ in Resources::<T>::drain_prefix((collection_id, nft_id)) {}

		for ((child_collection_id, child_nft_id), _) in Children::<T>::iter_prefix((collection_id, nft_id,)) {
			for _ in Children::<T>::drain_prefix((collection_id, nft_id)) {}
			Self::nft_burn(child_collection_id, child_nft_id, max_recursions - 1)?;
		}

		// decrement nfts counter
		Collections::<T>::try_mutate(collection_id, |collection| -> DispatchResult {
			let collection = collection.as_mut().ok_or(Error::<T>::CollectionUnknown)?;
			collection.nfts_count.saturating_dec();
			Ok(())
		})?;

		Ok((collection_id, nft_id))
	}

	fn nft_send(
		sender: T::AccountId,
		collection_id: CollectionId,
		nft_id: NftId,
		new_owner: AccountIdOrCollectionNftTuple<T::AccountId>,
	) -> sp_std::result::Result<(T::AccountId, bool), DispatchError> {
		// Get current owner for child removal later
		let parent = pallet_uniques::Pallet::<T>::owner(collection_id, nft_id);
		// Check if parent returns None which indicates the NFT is not available
		ensure!(parent.is_some(), Error::<T>::NoAvailableNftId); // <- is this error wrong?

		let (root_owner, _root_nft) = Pallet::<T>::lookup_root_owner(collection_id, nft_id)?;
		// Check ownership
		ensure!(sender == root_owner, Error::<T>::NoPermission);
		// Get NFT info
		let mut sending_nft =
			Nfts::<T>::get(collection_id, nft_id).ok_or(Error::<T>::NoAvailableNftId)?;

		// TODO: Check NFT lock status

		// Needs to be pending if the sending to an account or to a non-owned NFT
		let mut approval_required = true;

		// Prepare transfer
		let new_owner_account = match new_owner.clone() {
			AccountIdOrCollectionNftTuple::AccountId(id) => {
				approval_required = false;
				id
			},
			AccountIdOrCollectionNftTuple::CollectionAndNftTuple(cid, nid) => {
				// Check if NFT target exists
				ensure!(Nfts::<T>::contains_key(cid, nid), Error::<T>::NoAvailableNftId);
				// Check if sending to self
				ensure!(
					(collection_id, nft_id) != (cid, nid),
					Error::<T>::CannotSendToDescendentOrSelf
				);
				// Check if collection_id & nft_id are descendent of cid & nid
				ensure!(
					!Pallet::<T>::is_x_descendent_of_y(cid, nid, collection_id, nft_id),
					Error::<T>::CannotSendToDescendentOrSelf
				);
				let (recipient_root_owner, _root_nft) = Pallet::<T>::lookup_root_owner(cid, nid)?;
				if recipient_root_owner == root_owner {
					approval_required = false;
				}

				// Convert to virtual account
				Pallet::<T>::nft_to_account_id::<T::AccountId>(cid, nid)
			},
		};

		sending_nft.owner = new_owner;
		// Nfts::<T>::insert(collection_id, nft_id, sending_nft);

		if approval_required {
			PendingNfts::<T>::insert(collection_id, nft_id, sending_nft);
			Nfts::<T>::remove(collection_id, nft_id);
		} else {
			Nfts::<T>::insert(collection_id, nft_id, sending_nft);
		}

		if let Some(current_owner) = parent {
			// Handle Children StorageMap for NFTs
			let current_owner_cid_nid =
				Pallet::<T>::decode_nft_account_id::<T::AccountId>(current_owner);
			if let Some(current_owner_cid_nid) = current_owner_cid_nid {
				// Remove child from parent
				Pallet::<T>::remove_child(current_owner_cid_nid, (collection_id, nft_id));
			}
		}

		// add child to new parent if NFT virtual address
		if !approval_required {
			let new_owner_cid_nid =
				Pallet::<T>::decode_nft_account_id::<T::AccountId>(new_owner_account.clone());
			if let Some(new_owner_cid_nid) = new_owner_cid_nid {
				Pallet::<T>::add_child(new_owner_cid_nid, (collection_id, nft_id));
			}
		}

		Ok((new_owner_account, approval_required))
	}

	fn nft_accept(
		sender: T::AccountId,
		collection_id: CollectionId,
		nft_id: NftId,
		new_owner: AccountIdOrCollectionNftTuple<T::AccountId>,
	) -> Result<(T::AccountId, CollectionId, NftId), DispatchError> {
		let (root_owner, _root_nft) = Pallet::<T>::lookup_root_owner(collection_id, nft_id)?;

		// Check ownership
		ensure!(sender == root_owner, Error::<T>::NoPermission);

		// Get NFT info
		let mut sending_nft =
			PendingNfts::<T>::get(collection_id, nft_id).ok_or(Error::<T>::NoAvailableNftId)?;

		// Prepare acceptance
		let new_owner_account = match new_owner.clone() {
			AccountIdOrCollectionNftTuple::AccountId(id) => id,
			AccountIdOrCollectionNftTuple::CollectionAndNftTuple(cid, nid) => {
				// Check if NFT target exists
				ensure!(Nfts::<T>::contains_key(cid, nid), Error::<T>::NoAvailableNftId);

				// Check if sending to self
				ensure!(
					(collection_id, nft_id) != (cid, nid),
					Error::<T>::CannotSendToDescendentOrSelf
				);

				// Check if collection_id & nft_id are descendent of cid & nid
				ensure!(
					!Pallet::<T>::is_x_descendent_of_y(cid, nid, collection_id, nft_id),
					Error::<T>::CannotSendToDescendentOrSelf
				);

				let (recipient_root_owner, _root_nft) = Pallet::<T>::lookup_root_owner(cid, nid)?;
				ensure!(recipient_root_owner == root_owner, Error::<T>::CannotAcceptNonOwnedNft);

				// Convert to virtual account
				Pallet::<T>::nft_to_account_id::<T::AccountId>(cid, nid)
			},
		};

		sending_nft.owner = new_owner;
		PendingNfts::<T>::remove(collection_id, nft_id);
		Nfts::<T>::insert(collection_id, nft_id, sending_nft);

		// Add child to new parent if NFT virtual address
		let new_owner_cid_nid =
			Pallet::<T>::decode_nft_account_id::<T::AccountId>(new_owner_account.clone());
		if let Some(new_owner_cid_nid) = new_owner_cid_nid {
			Pallet::<T>::add_child(new_owner_cid_nid, (collection_id, nft_id));
		}

		Ok((new_owner_account, collection_id, nft_id))
	}

	fn nft_reject(
		sender: T::AccountId,
		collection_id: CollectionId,
		nft_id: NftId,
	) -> Result<(T::AccountId, CollectionId, NftId), DispatchError> {
		let (root_owner, _root_nft) = Pallet::<T>::lookup_root_owner(collection_id, nft_id)?;

		// Check ownership
		ensure!(sender == root_owner, Error::<T>::CannotRejectNonOwnedNft);

		// Get NFT info
		let mut rejecting_nft =
			PendingNfts::<T>::get(collection_id, nft_id).ok_or(Error::<T>::NoAvailableNftId)?;

		PendingNfts::<T>::remove(collection_id, nft_id);

		Ok((sender, collection_id, nft_id))
	}
}

impl<T: Config> Pallet<T>
where
	T: pallet_uniques::Config<ClassId = CollectionId, InstanceId = NftId>,
{
	/// Encodes a RMRK NFT with randomness + `collection_id` + `nft_id` into a virtual account
	/// then returning the `AccountId`. Note that we must be careful of the size of `AccountId`
	/// as it must be wide enough to keep the size of the prefix as well as the `collection_id`
	/// and `nft_id`.
	///
	/// Parameters:
	/// - `collection_id`: Collection ID that the NFT is contained in
	/// - `nft_id`: NFT ID to be encoded into a virtual account
	///
	/// Output:
	/// `AccountId`: Encoded virtual account that represents the NFT
	pub fn nft_to_account_id<AccountId: Codec>(
		collection_id: CollectionId,
		nft_id: NftId,
	) -> AccountId {
		(SALT_RMRK_NFT, collection_id, nft_id)
			.using_encoded(|b| AccountId::decode(&mut TrailingZeroInput::new(b)))
			.expect("Decoding with trailing zero never fails; qed.")
	}

	/// Decodes a RMRK NFT a suspected virtual account
	/// then returns an `Option<(CollectionId, NftId)>
	/// where `None` is returned when there is an actual account
	/// and `Some(tuple)` returns tuple of `CollectionId` & `NftId`
	///
	/// Parameters:
	/// - `account_id`: Encoded NFT virtual account or account owner
	///
	/// Output:
	/// `Option<(CollectionId, NftId)>`
	pub fn decode_nft_account_id<AccountId: Codec>(
		account_id: T::AccountId,
	) -> Option<(CollectionId, NftId)> {
		let (prefix, tuple, suffix) = account_id
			.using_encoded(|mut b| {
				let slice = &mut b;
				let r = <([u8; 8], (CollectionId, NftId))>::decode(slice);
				r.map(|(prefix, tuple)| (prefix, tuple, slice.to_vec()))
			})
			.ok()?;
		// Check prefix and suffix to avoid collision attack
		if &prefix == SALT_RMRK_NFT && suffix.iter().all(|&x| x == 0) {
			Some(tuple)
		} else {
			None
		}
	}

	/// Looks up the root owner of an NFT and returns a `Result` with an AccountId and
	/// a tuple of the root `(CollectionId, NftId)`
	/// or an `Error::<T>::NoAvailableNftId` in the case that the NFT is already burned
	///
	/// Parameters:
	/// - `collection_id`: Collection ID of the NFT to lookup the root owner
	/// - `nft_id`: NFT ID that is to be looked up for the root owner
	///
	/// Output:
	/// - `Result<(T::AcccountId, (CollectionId, NftId)), Error<T>>`
	#[allow(clippy::type_complexity)]
	pub fn lookup_root_owner(
		collection_id: CollectionId,
		nft_id: NftId,
	) -> Result<(T::AccountId, (CollectionId, NftId)), Error<T>> {
		let parent = pallet_uniques::Pallet::<T>::owner(collection_id, nft_id);
		// Check if parent returns None which indicates the NFT is not available
		parent.as_ref().ok_or(Error::<T>::NoAvailableNftId)?;
		let owner = parent.unwrap();
		match Self::decode_nft_account_id::<T::AccountId>(owner.clone()) {
			None => Ok((owner, (collection_id, nft_id))),
			Some((cid, nid)) => Pallet::<T>::lookup_root_owner(cid, nid),
		}
	}

	/// Add a child to a parent NFT
	///
	/// Parameters:
	/// - `parent`: Tuple of (CollectionId, NftId) of the parent NFT
	/// - `child`: Tuple of (CollectionId, NftId) of the child NFT to be added
	///
	/// Output:
	/// - Adding a `child` to the Children StorageMap of the `parent`
	pub fn add_child(parent: (CollectionId, NftId), child: (CollectionId, NftId)) {
		Children::<T>::insert((parent.0, parent.1), (child.0, child.1), ());
	}

	/// Remove a child from a parent NFT
	///
	/// Parameters:
	/// - `parent`: Tuple of (CollectionId, NftId) of the parent NFT
	/// - `child`: Tuple of (CollectionId, NftId) of the child NFT to be removed
	///
	/// Output:
	/// - Removing a `child` from the Children StorageMap of the `parent`
	pub fn remove_child(parent: (CollectionId, NftId), child: (CollectionId, NftId)) {
		Children::<T>::remove((parent.0, parent.1), (child.0, child.1));
	}

	/// Check whether a NFT is descends from a suspected parent NFT
	/// and return a `bool` if NFT is or not
	///
	/// Parameters:
	/// - `child_collection_id`: Collection ID of the NFT to lookup the root owner
	/// - `child_nft_id`: NFT ID that is to be looked up for the root owner
	/// - `parent_collection_id`: Collection ID of the NFT to lookup the root owner
	/// - `parent_nft_id`: NFT ID that is to be looked up for the root owner
	/// Output:
	/// - `bool`
	pub fn is_x_descendent_of_y(
		child_collection_id: CollectionId,
		child_nft_id: NftId,
		parent_collection_id: CollectionId,
		parent_nft_id: NftId,
	) -> bool {
		let mut found_child = false;

		let parent = pallet_uniques::Pallet::<T>::owner(child_collection_id, child_nft_id);
		// Check if parent returns None which indicates the NFT is not available
		if parent.is_none() {
			return found_child
		}
		let owner = parent.as_ref().unwrap();
		match Self::decode_nft_account_id::<T::AccountId>(owner.clone()) {
			None => found_child,
			Some((cid, nid)) => {
				if (cid, nid) == (parent_collection_id, parent_nft_id) {
					found_child = true
				} else {
					found_child = Pallet::<T>::is_x_descendent_of_y(
						cid,
						nid,
						parent_collection_id,
						parent_nft_id,
					)
				}
				found_child
			},
		}
	}	

	pub fn get_next_nft_id(collection_id: CollectionId) -> Result<NftId, Error<T>> {
		NextNftId::<T>::try_mutate(collection_id, |id| {
			let current_id = *id;
			*id = id.checked_add(1).ok_or(Error::<T>::NoAvailableNftId)?;
			Ok(current_id)
		})
	}

	pub fn get_next_resource_id() -> Result<ResourceId, Error<T>> {
		NextResourceId::<T>::try_mutate(|id| {
			let current_id = *id;
			*id = id.checked_add(1).ok_or(Error::<T>::NoAvailableCollectionId)?;
			Ok(current_id)
		})
	}
}<|MERGE_RESOLUTION|>--- conflicted
+++ resolved
@@ -296,10 +296,6 @@
 		};
 
 		Nfts::<T>::insert(collection_id, nft_id, nft);
-<<<<<<< HEAD
-		NftsByOwner::<T>::insert((&owner, &collection_id, &nft_id), ());
-=======
->>>>>>> 92dc1563
 
 		// increment nfts counter
 		let nfts_count = collection.nfts_count.checked_add(1).ok_or(ArithmeticError::Overflow)?;
