--- conflicted
+++ resolved
@@ -2,7 +2,6 @@
 
 use super::*;
 
-<<<<<<< HEAD
 impl<T: Config> Priority<StringLimitOf<T>, T::AccountId> for Pallet<T> {
 	fn priority_set(
 		sender: T::AccountId,
@@ -17,7 +16,10 @@
 		}
 		Priorities::<T>::insert(collection_id, nft_id, bounded_priorities);
 		Self::deposit_event(Event::PrioritySet { collection_id, nft_id });
-=======
+		Ok(())
+	}
+}
+
 impl<T: Config> Property<KeyLimitOf<T>, ValueLimitOf<T>, T::AccountId> for Pallet<T> {
 	fn property_set(
 		sender: T::AccountId,
@@ -104,7 +106,6 @@
 		)?;
 
 		Self::deposit_event(Event::ResourceAccepted { nft_id, resource_id });
->>>>>>> e228282f
 		Ok(())
 	}
 }
