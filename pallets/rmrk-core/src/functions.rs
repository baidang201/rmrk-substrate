--- conflicted
+++ resolved
@@ -223,7 +223,6 @@
 	) -> sp_std::result::Result<(CollectionId, NftId), DispatchError> {
 		ensure!(max_recursions > 0, Error::<T>::TooManyRecursions);
 		NFTs::<T>::remove(collection_id, nft_id);
-<<<<<<< HEAD
 		let kids = Children::<T>::take((collection_id, nft_id));
 		for (child_collection_id, child_nft_id) in kids {
 			// Remove child from Children StorageMap
@@ -236,12 +235,6 @@
 				child_nft_id,
 				max_recursions - 1,
 			)?;
-=======
-		if let Some(kids) = Children::<T>::take(collection_id, nft_id) {
-			for (child_collection_id, child_nft_id) in kids {
-				Self::nft_burn(child_collection_id, child_nft_id, max_recursions - 1)?;
-			}
->>>>>>> b92c2d9b
 		}
 
 		// decrement nfts counter
