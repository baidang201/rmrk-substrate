--- conflicted
+++ resolved
@@ -1,6 +1,5 @@
 use super::*;
 
-<<<<<<< HEAD
 impl<T: Config> Property<KeyLimitOf<T>, ValueLimitOf<T>, T::AccountId> for Pallet<T> {
 	fn property_set(
 		sender: T::AccountId,
@@ -20,7 +19,10 @@
 		}
 		Properties::<T>::insert((&collection_id, maybe_nft_id, &key), &value);
 		Self::deposit_event(Event::PropertySet { collection_id, maybe_nft_id, key, value });
-=======
+		Ok(())
+	}
+}
+
 impl<T: Config> Resource<StringLimitOf<T>, T::AccountId> for Pallet<T> {
 	fn resource_add(
 		sender: T::AccountId,
@@ -84,7 +86,6 @@
 		)?;
 
 		Self::deposit_event(Event::ResourceAccepted { nft_id, resource_id });
->>>>>>> 7033c882
 		Ok(())
 	}
 }
