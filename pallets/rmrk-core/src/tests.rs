--- conflicted
+++ resolved
@@ -38,19 +38,6 @@
 fn create_collection_works() {
 	ExtBuilder::default().build().execute_with(|| {
 		assert_ok!(basic_collection());
-<<<<<<< HEAD
-		assert_noop!(
-			RMRKCore::create_collection(
-				Origin::signed(ALICE),
-				vec![0; <Test as UNQ::Config>::StringLimit::get() as usize + 1],
-				None,
-				stv("SYMBOL"),
-				stv("COLLECTION-ID"),
-			),
-			Error::<Test>::TooLong
-		);
-		CollectionIndex::<Test>::mutate(|id| *id = <Test as Config>::CollectionId::max_value());
-=======
 		// FIXME: panick
 		// assert_noop!(
 		// 	RMRKCore::create_collection(
@@ -61,8 +48,8 @@
 		// 	),
 		// 	Error::<Test>::TooLong
 		// );
-		NextCollectionId::<Test>::mutate(|id| *id = <Test as UNQ::Config>::ClassId::max_value());
->>>>>>> 1dc42d99
+		// NextCollectionId::<Test>::mutate(|id| *id = <Test as UNQ::Config>::ClassId::max_value());
+		CollectionIndex::<Test>::mutate(|id| *id = <Test as Config>::CollectionId::max_value());
 		assert_noop!(
 			RMRKCore::create_collection(
 				Origin::signed(ALICE),
@@ -568,8 +555,6 @@
 	});
 }
 
-
-
 #[test]
 fn create_resource_works() {
 	ExtBuilder::default().build().execute_with(|| {
@@ -615,7 +600,6 @@
 	});
 }
 
-
 #[test]
 fn create_empty_resource_fails() {
 	ExtBuilder::default().build().execute_with(|| {
@@ -627,9 +611,19 @@
 			Some(ALICE),
 			Some(Permill::from_float(1.525)),
 			bvec![0u8; 20]
-		));		
-		assert_noop!(
-			RMRKCore::add_resource(Origin::signed(ALICE), COLLECTION_ID_0, NFT_ID_0, None, None, None, None, None, None),
+		));
+		assert_noop!(
+			RMRKCore::add_resource(
+				Origin::signed(ALICE),
+				COLLECTION_ID_0,
+				NFT_ID_0,
+				None,
+				None,
+				None,
+				None,
+				None,
+				None
+			),
 			Error::<Test>::EmptyResource
 		);
 	});
@@ -659,7 +653,6 @@
 		assert_eq!(RMRKCore::properties((0, Some(0), key)).unwrap(), value);
 	});
 }
-    
 #[test]
 fn set_priority_works() {
 	ExtBuilder::default().build().execute_with(|| {
@@ -683,8 +676,6 @@
 			vec![stv("hello"), stv("world")]
 		);
 	});
-<<<<<<< HEAD
-=======
 }
 
 #[test]
@@ -745,5 +736,4 @@
 		// Resource should now be pending = false
 		assert_eq!(RMRKCore::resources((0, 0, 0)).unwrap().pending, false);
 	});
->>>>>>> 1dc42d99
 }