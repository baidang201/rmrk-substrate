#![cfg_attr(not(feature = "std"), no_std)]
#![allow(clippy::unused_unit)]
#![allow(clippy::upper_case_acronyms)]

use codec::HasCompact;
use frame_support::{
	dispatch::DispatchResult,
	ensure,
	traits::{
		tokens::nonfungibles::*, BalanceStatus, Currency, NamedReservableCurrency,
		ReservableCurrency,
	},
	transactional, BoundedVec,
};
use frame_system::ensure_signed;

use sp_runtime::traits::{AtLeast32BitUnsigned, Bounded, CheckedAdd, One, StaticLookup, Zero};
use sp_runtime::{DispatchError, Permill};
use sp_std::{convert::TryInto, vec, vec::Vec};

use types::{ClassInfo, ResourceInfo};

<<<<<<< HEAD
use rmrk_traits::{AccountIdOrCollectionNftTuple, Collection, CollectionInfo, Nft, NftInfo};
=======
use rmrk_traits::{Collection, CollectionInfo};
use sp_std::result::Result;
>>>>>>> ca15374a

mod functions;

#[cfg(test)]
mod mock;

#[cfg(test)]
mod tests;

// pub type BalanceOf<T> = <<T as Config>::Currency as Currency<<T as
// frame_system::Config>::AccountId>>::Balance;

pub type InstanceInfoOf<T> = NftInfo<
	<T as frame_system::Config>::AccountId,
	BoundedVec<u8, <T as pallet_uniques::Config>::StringLimit>,
	<T as pallet::Config>::CollectionId,
	<T as pallet::Config>::NftId,
>;
pub type ResourceOf<T> = ResourceInfo<
	<T as pallet::Config>::ResourceId,
	BoundedVec<u8, <T as pallet_uniques::Config>::StringLimit>,
>;

pub type StringLimitOf<T> = BoundedVec<u8, <T as pallet_uniques::Config>::StringLimit>;

pub mod types;

// Re-export pallet items so that they can be accessed from the crate namespace.
pub use pallet::*;

#[frame_support::pallet]
pub mod pallet {

	use super::*;
	use frame_support::{dispatch::DispatchResult, pallet_prelude::*};
	use frame_system::pallet_prelude::*;

	/// Configure the pallet by specifying the parameters and types on which it depends.
	#[pallet::config]
	pub trait Config: frame_system::Config + pallet_uniques::Config {
		/// Because this pallet emits events, it depends on the runtime's definition of an event.
		type Event: From<Event<Self>> + IsType<<Self as frame_system::Config>::Event>;

		type ProtocolOrigin: EnsureOrigin<Self::Origin>;

		type NftId: Member
			+ Parameter
			+ Default
			+ Copy
			+ HasCompact
			+ AtLeast32BitUnsigned
			+ From<Self::InstanceId>
			+ Into<Self::InstanceId>;

		type ResourceId: Member + Parameter + Default + Copy + HasCompact + AtLeast32BitUnsigned;

		type MaxRecursions: Get<u32>;

		/// The auction ID type.
		type CollectionId: Parameter
			+ Member
			+ AtLeast32BitUnsigned
			+ Default
			+ Copy
			+ MaybeSerializeDeserialize
			+ Bounded
			+ codec::FullCodec;
	}

	#[pallet::storage]
	#[pallet::getter(fn next_nft_id)]
	pub type NftIndex<T: Config> = StorageValue<_, T::NftId, ValueQuery>;

	#[pallet::storage]
	#[pallet::getter(fn collection_index)]
	pub type CollectionIndex<T: Config> = StorageValue<_, T::CollectionId, ValueQuery>;

	/// Next available Resource ID.
	#[pallet::storage]
	#[pallet::getter(fn next_resource_id)]
	pub type NextResourceId<T: Config> = StorageValue<_, T::ResourceId, ValueQuery>;

	#[pallet::storage]
	#[pallet::getter(fn collections)]
	/// Stores collections info
	pub type Collections<T: Config> = StorageMap<
		_,
		Twox64Concat,
		T::CollectionId,
		CollectionInfo<StringLimitOf<T>, T::AccountId>,
	>;

	#[pallet::storage]
	#[pallet::getter(fn get_nfts_by_owner)]
	/// Stores collections info
	pub type NftsByOwner<T: Config> =
		StorageMap<_, Twox64Concat, T::AccountId, Vec<(T::CollectionId, T::NftId)>>;

	#[pallet::storage]
	#[pallet::getter(fn nfts)]
	/// Stores nft info
	pub type NFTs<T: Config> = StorageDoubleMap<
		_,
		Twox64Concat,
		T::CollectionId,
		Twox64Concat,
		T::NftId,
		InstanceInfoOf<T>,
	>;

	#[pallet::storage]
	#[pallet::getter(fn priorities)]
	/// Stores priority info
	pub type Priorities<T: Config> = StorageDoubleMap<
		_,
		Twox64Concat,
		T::CollectionId,
		Twox64Concat,
		T::NftId,
		Vec<BoundedVec<u8, T::StringLimit>>,
	>;

	#[pallet::storage]
	#[pallet::getter(fn children)]
	/// Stores nft info
	pub type Children<T: Config> = StorageDoubleMap<
		_,
		Twox64Concat,
		T::CollectionId,
		Twox64Concat,
		T::NftId,
		Vec<(T::CollectionId, T::NftId)>,
	>;

	#[pallet::storage]
	#[pallet::getter(fn resources)]
	/// Stores resource info
	pub type Resources<T: Config> = StorageNMap<
		_,
		(
			NMapKey<Blake2_128Concat, T::CollectionId>,
			NMapKey<Blake2_128Concat, T::NftId>,
			NMapKey<Blake2_128Concat, T::ResourceId>,
		),
		ResourceOf<T>,
		OptionQuery,
	>;

	#[pallet::storage]
	#[pallet::getter(fn properties)]
	/// Metadata of an asset class.
	pub(super) type Properties<T: Config> = StorageNMap<
		_,
		(
			NMapKey<Blake2_128Concat, T::CollectionId>,
			NMapKey<Blake2_128Concat, Option<T::NftId>>,
			NMapKey<Blake2_128Concat, BoundedVec<u8, T::KeyLimit>>,
		),
		BoundedVec<u8, T::ValueLimit>,
		OptionQuery,
	>;

	#[pallet::pallet]
	#[pallet::generate_store(pub(super) trait Store)]
	pub struct Pallet<T>(_);

	// Pallets use events to inform users when important changes are made.
	// https://docs.substrate.io/v3/runtime/events-and-errors
	#[pallet::event]
	#[pallet::generate_deposit(pub(super) fn deposit_event)]
	pub enum Event<T: Config> {
		CollectionCreated(T::AccountId, T::CollectionId),
		NftMinted(T::AccountId, T::CollectionId, T::NftId),
		NFTBurned(T::AccountId, T::NftId),
		CollectionDestroyed(T::AccountId, T::CollectionId),
		NFTSent(
			T::AccountId,
			AccountIdOrCollectionNftTuple<T::AccountId, T::CollectionId, T::NftId>,
			T::CollectionId,
			T::NftId,
		),
		IssuerChanged(T::AccountId, T::AccountId, T::CollectionId),
		PropertySet(
			T::CollectionId,
			Option<T::NftId>,
			BoundedVec<u8, T::KeyLimit>,
			BoundedVec<u8, T::ValueLimit>,
		),
		CollectionLocked(T::AccountId, T::CollectionId),
		ResourceAdded(T::NftId, T::ResourceId),
		ResourceAccepted(T::NftId, T::ResourceId),
		PrioritySet(T::CollectionId, T::NftId),
	}

	// Errors inform users that something went wrong.
	#[pallet::error]
	pub enum Error<T> {
		/// Error names should be descriptive.
		NoneValue,
		/// Errors should have helpful documentation associated with them.
		StorageOverflow,
		TooLong,
		NoAvailableCollectionId,
		MetadataNotSet,
		RecipientNotSet,
		NoAvailableNftId,
		NotInRange,
		RoyaltyNotSet,
		CollectionUnknown,
		NoPermission,
		NoWitness,
		CollectionNotEmpty,
		CollectionFullOrLocked,
		CannotSendToDescendent,
		ResourceAlreadyExists,
		EmptyResource,
		TooManyRecursions,
	}

	#[pallet::call]
	impl<T: Config> Pallet<T> {
		/// Mints an NFT in the specified collection
		/// Sets metadata and the royalty attribute
		///
		/// Parameters:
		/// - `collection_id`: The class of the asset to be minted.
		/// - `nft_id`: The nft value of the asset to be minted.
		/// - `recipient`: Receiver of the royalty
		/// - `royalty`: Permillage reward from each trade for the Recipient
		/// - `metadata`: Arbitrary data about an nft, e.g. IPFS hash
		#[pallet::weight(10_000 + T::DbWeight::get().reads_writes(1,1))]
		#[transactional]
		pub fn mint_nft(
			origin: OriginFor<T>,
			owner: T::AccountId,
			collection_id: T::CollectionId,
			recipient: T::AccountId,
			royalty: Permill,
			metadata: BoundedVec<u8, T::StringLimit>,
		) -> DispatchResult {
			let sender = match T::ProtocolOrigin::try_origin(origin) {
				Ok(_) => None,
				Err(origin) => Some(ensure_signed(origin)?),
			};

<<<<<<< HEAD
=======
			let collection =
				Self::collections(collection_id).ok_or(Error::<T>::CollectionUnknown)?;

			let nfts_minted = NFTs::<T>::iter_prefix_values(collection_id).count();
			let max: u32 = collection.max.try_into().unwrap();

			ensure!(
				nfts_minted < max.try_into().unwrap() || max == max - max, //Probably a better way to do "max == 0"
				Error::<T>::CollectionFullOrLocked
			);

			let nft_id: T::NftId = Self::get_next_nft_id(collection_id)?;

			// let metadata_bounded = Self::to_bounded_string(metadata)?;
			// if let Some(r) = royalty {
			// 	ensure!(r < 1000, Error::<T>::NotInRange);
			// }

			// pallet_uniques::Pallet::<T>::do_mint(
			// 	collection_id.into(),
			// 	nft_id.into(),
			// 	sender.clone().unwrap_or_default(),
			// 	|_details| Ok(()),
			// )?;

>>>>>>> ca15374a
			let rootowner = owner.clone();

			let (collection_id, nft_id) = <Self as Nft<T::AccountId, StringLimitOf<T>>>::mint_nft(
				sender.clone().unwrap_or_default(),
				owner,
				collection_id,
				recipient,
				royalty,
				metadata,
			)?;

			Self::deposit_event(Event::NftMinted(
				sender.unwrap_or_default(),
				collection_id,
				nft_id,
			));

			Ok(())
		}

		/// Create a collection
		#[pallet::weight(10_000 + T::DbWeight::get().reads_writes(1,1))]
		#[transactional]
		pub fn create_collection(
			origin: OriginFor<T>,
			metadata: BoundedVec<u8, T::StringLimit>,
			max: Option<u32>,
			symbol: BoundedVec<u8, T::StringLimit>,
		) -> DispatchResult {
			let sender = match T::ProtocolOrigin::try_origin(origin) {
				Ok(_) => None,
				Err(origin) => Some(ensure_signed(origin)?),
			};

			// let metadata_bounded = Self::to_bounded_string(metadata)?;
			// let symbol_bounded = Self::to_bounded_string(symbol)?;
			// let id_bounded = Self::to_bounded_string(id)?;
			// let collection_id = Self::get_next_collection_id()?;

			let max = max.unwrap_or_default();

			let collection_id =
				<Self as Collection<StringLimitOf<T>, T::AccountId>>::create_collection(
					sender.clone().unwrap_or_default(),
					metadata,
					max,
					symbol,
				)?;

			// Collections::<T>::insert(
			// 	collection_id,
			// 	ClassInfo {
			// 		issuer: sender.clone().unwrap_or_default(),
			// 		metadata,
			// 		max,
			// 		symbol,
			// 	},
			// );

			Self::deposit_event(Event::CollectionCreated(
				sender.clone().unwrap_or_default(),
				collection_id,
			));
			Ok(())
		}

		/// burn nft
		#[pallet::weight(10_000 + T::DbWeight::get().reads_writes(1,1))]
		#[transactional]
		pub fn burn_nft(
			origin: OriginFor<T>,
			collection_id: T::CollectionId,
			nft_id: T::NftId,
		) -> DispatchResult {
			let sender = ensure_signed(origin.clone())?;

			// NFTs::<T>::remove(collection_id, nft_id);
			// if let Some(kids) = Children::<T>::take(collection_id, nft_id) {
			// 	for child in kids {
			// 		Pallet::<T>::burn_nft(origin.clone(), child.0, child.1)?;
			// 	}
			// }

			// pallet_uniques::Pallet::<T>::do_burn(collection_id.into(), nft_id.into(), |_, _| {
			// 	Ok(())
			// })?;

			Pallet::<T>::recursive_burn(collection_id, nft_id, T::MaxRecursions::get())?;

			Self::deposit_event(Event::NFTBurned(sender, nft_id));
			Ok(())
		}

		/// destroy collection
		#[pallet::weight(10_000 + T::DbWeight::get().reads_writes(1,1))]
		#[transactional]
		pub fn destroy_collection(
			origin: OriginFor<T>,
			collection_id: T::CollectionId,
		) -> DispatchResult {
			let sender = match T::ProtocolOrigin::try_origin(origin) {
				Ok(_) => None,
				Err(origin) => Some(ensure_signed(origin)?),
			};

			<Self as Collection<StringLimitOf<T>, T::AccountId>>::burn_collection(
				sender.clone().unwrap_or_default(),
				collection_id,
			)?;

			Self::deposit_event(Event::CollectionDestroyed(
				sender.unwrap_or_default(),
				collection_id,
			));
			Ok(())
		}

		/// transfer NFT from account A to (account B or NFT)
		#[pallet::weight(10_000 + T::DbWeight::get().reads_writes(1,1))]
		#[transactional]
		pub fn send(
			origin: OriginFor<T>,
			collection_id: T::CollectionId,
			nft_id: T::NftId,
			new_owner: AccountIdOrCollectionNftTuple<T::AccountId, T::CollectionId, T::NftId>,
		) -> DispatchResult {
			let sender = match T::ProtocolOrigin::try_origin(origin) {
				Ok(_) => None,
				Err(origin) => Some(ensure_signed(origin)?),
			};

			let mut sending_nft =
				NFTs::<T>::get(collection_id, nft_id).ok_or(Error::<T>::NoAvailableNftId)?;
			ensure!(
				sending_nft.rootowner == sender.clone().unwrap_or_default(),
				Error::<T>::NoPermission
			);

			match new_owner.clone() {
				AccountIdOrCollectionNftTuple::AccountId(account_id) => {
					// Remove previous parental relationship
					if let AccountIdOrCollectionNftTuple::CollectionAndNftTuple(cid, nid) =
						sending_nft.owner
					{
						if let Some(mut kids) = Children::<T>::take(cid, nid) {
							kids.retain(|&kid| kid != (collection_id, nft_id));
							Children::<T>::insert(cid, nid, kids);
						}
					}
					sending_nft.rootowner = account_id.clone();

					// Pallet::<T>::recursive_update_rootowner(
					// 	collection_id,
					// 	nft_id,
					// 	account_id.clone(),
					// 	T::MaxRecursions::get(),
					// )?;
				}
				AccountIdOrCollectionNftTuple::CollectionAndNftTuple(cid, nid) => {
					let recipient_nft =
						NFTs::<T>::get(cid, nid).ok_or(Error::<T>::NoAvailableNftId)?;
					// Check if sending NFT is already a child of recipient NFT
					ensure!(
						!Pallet::<T>::is_x_descendent_of_y(cid, nid, collection_id, nft_id),
						Error::<T>::CannotSendToDescendent
					);

					// Remove parent if exists: first we only care if the owner is a non-AccountId)
					if let AccountIdOrCollectionNftTuple::CollectionAndNftTuple(cid, nid) =
						sending_nft.owner
					{
						// second we only care if the parent has children (it should)
						if let Some(mut kids) = Children::<T>::take(cid, nid) {
							// third we only "retain" the other children
							kids.retain(|&kid| kid != (collection_id, nft_id));
							Children::<T>::insert(cid, nid, kids);
						}
					}
					if sending_nft.rootowner != recipient_nft.rootowner {
						// sending_nft.rootowner = recipient_nft.rootowner
						sending_nft.rootowner = recipient_nft.rootowner.clone();

						Pallet::<T>::recursive_update_rootowner(
							collection_id,
							nft_id,
							recipient_nft.rootowner,
							T::MaxRecursions::get(),
						)?;
					}
					match Children::<T>::take(cid, nid) {
						None => Children::<T>::insert(cid, nid, vec![(collection_id, nft_id)]),
						Some(mut kids) => {
							kids.push((collection_id, nft_id));
							Children::<T>::insert(cid, nid, kids);
						}
					}
				}
			};
			sending_nft.owner = new_owner.clone();

			NFTs::<T>::remove(collection_id, nft_id);
			NFTs::<T>::insert(collection_id, nft_id, sending_nft);

			Self::deposit_event(Event::NFTSent(
				sender.unwrap_or_default(),
				new_owner,
				collection_id,
				nft_id,
			));
			Ok(())
		}

		/// changing the issuer of a collection or a base
		#[pallet::weight(10_000 + T::DbWeight::get().reads_writes(1,1))]
		#[transactional]
		pub fn change_issuer(
			origin: OriginFor<T>,
			collection_id: T::CollectionId,
			new_issuer: <T::Lookup as StaticLookup>::Source,
		) -> DispatchResult {
			let sender = match T::ProtocolOrigin::try_origin(origin) {
				Ok(_) => None,
				Err(origin) => Some(ensure_signed(origin)?),
			};
			let new_issuer = T::Lookup::lookup(new_issuer)?;

			ensure!(
				Collections::<T>::contains_key(collection_id),
				Error::<T>::NoAvailableCollectionId
			);

			let (new_issuer, collection_id) = <Self as Collection<
				StringLimitOf<T>,
				T::AccountId,
			>>::change_issuer(collection_id, new_issuer)?;

			Self::deposit_event(Event::IssuerChanged(
				sender.unwrap_or_default(),
				new_issuer,
				collection_id,
			));
			Ok(())
		}

		/// set a custom value on an NFT
		#[pallet::weight(10_000 + T::DbWeight::get().reads_writes(1,1))]
		#[transactional]
		pub fn set_property(
			origin: OriginFor<T>,
			#[pallet::compact] collection_id: T::CollectionId,
			maybe_nft_id: Option<T::NftId>,
			key: BoundedVec<u8, T::KeyLimit>,
			value: BoundedVec<u8, T::ValueLimit>,
		) -> DispatchResult {
			let sender = match T::ProtocolOrigin::try_origin(origin) {
				Ok(_) => None,
				Err(origin) => Some(ensure_signed(origin)?),
			};

			let collection =
				Collections::<T>::get(&collection_id).ok_or(Error::<T>::NoAvailableCollectionId)?;
			ensure!(collection.issuer == sender.unwrap_or_default(), Error::<T>::NoPermission);

			if let Some(nft_id) = &maybe_nft_id {
				ensure!(
					NFTs::<T>::contains_key(collection_id, nft_id),
					Error::<T>::NoAvailableNftId
				);
				if let Some(nft) = NFTs::<T>::get(collection_id, nft_id) {
					ensure!(nft.rootowner == collection.issuer, Error::<T>::NoPermission);
				}
			}
			Properties::<T>::insert((&collection_id, maybe_nft_id, &key), &value);

			Self::deposit_event(Event::PropertySet(collection_id, maybe_nft_id, key, value));
			Ok(())
		}
		/// lock collection
		#[pallet::weight(10_000 + T::DbWeight::get().reads_writes(1,1))]
		#[transactional]
		pub fn lock_collection(
			origin: OriginFor<T>,
			collection_id: T::CollectionId,
		) -> DispatchResult {
			let sender = match T::ProtocolOrigin::try_origin(origin) {
				Ok(_) => None,
				Err(origin) => Some(ensure_signed(origin)?),
			};

			let collection_id =
				<Self as Collection<StringLimitOf<T>, T::AccountId>>::lock_collection(
					collection_id,
				)?;

			Self::deposit_event(Event::CollectionLocked(sender.unwrap_or_default(), collection_id));
			Ok(())
		}

		/// Create resource
		#[pallet::weight(10_000 + T::DbWeight::get().reads_writes(1,1))]
		#[transactional]
		pub fn add_resource(
			origin: OriginFor<T>,
			collection_id: T::CollectionId,
			nft_id: T::NftId,
			base: Option<BoundedVec<u8, T::StringLimit>>,
			src: Option<BoundedVec<u8, T::StringLimit>>,
			metadata: Option<BoundedVec<u8, T::StringLimit>>,
			slot: Option<BoundedVec<u8, T::StringLimit>>,
			license: Option<BoundedVec<u8, T::StringLimit>>,
			thumb: Option<BoundedVec<u8, T::StringLimit>>,
		) -> DispatchResult {
			let sender = match T::ProtocolOrigin::try_origin(origin) {
				Ok(_) => None,
				Err(origin) => Some(ensure_signed(origin)?),
			};

			let mut pending = false;
			let nft = NFTs::<T>::get(collection_id, nft_id).ok_or(Error::<T>::NoAvailableNftId)?;
			if nft.rootowner != sender.unwrap_or_default() {
				pending = true;
			}

			let resource_id = Self::get_next_resource_id()?;
			ensure!(
				Resources::<T>::get((collection_id, nft_id, resource_id)).is_none(),
				Error::<T>::ResourceAlreadyExists
			);

			let empty = base.is_none()
				&& src.is_none() && metadata.is_none()
				&& slot.is_none()
				&& license.is_none()
				&& thumb.is_none();
			ensure!(!empty, Error::<T>::EmptyResource);

			let res = ResourceInfo {
				id: resource_id,
				base,
				src,
				metadata,
				slot,
				license,
				thumb,
				pending,
			};
			Resources::<T>::insert((collection_id, nft_id, resource_id), res);

			Self::deposit_event(Event::ResourceAdded(nft_id, resource_id));
			Ok(())
		}
		/// accept the addition of a new resource to an existing NFT
		#[pallet::weight(10_000 + T::DbWeight::get().reads_writes(1,1))]
		#[transactional]
		pub fn accept(
			origin: OriginFor<T>,
			collection_id: T::CollectionId,
			nft_id: T::NftId,
			resource_id: T::ResourceId,
		) -> DispatchResult {
			let sender = match T::ProtocolOrigin::try_origin(origin) {
				Ok(_) => None,
				Err(origin) => Some(ensure_signed(origin)?),
			};

			let nft = NFTs::<T>::get(collection_id, nft_id).ok_or(Error::<T>::NoAvailableNftId)?;
			ensure!(nft.rootowner == sender.unwrap_or_default(), Error::<T>::NoPermission);

			Resources::<T>::try_mutate_exists(
				(collection_id, nft_id, resource_id),
				|resource| -> DispatchResult {
					if let Some(res) = resource.into_mut() {
						res.pending = false;
					}
					Ok(())
				},
			)?;

			Self::deposit_event(Event::ResourceAccepted(nft_id, resource_id));
			Ok(())
		}

		/// set a different order of resource priority
		#[pallet::weight(10_000 + T::DbWeight::get().reads_writes(1,1))]
		#[transactional]
		pub fn set_priority(
			origin: OriginFor<T>,
			collection_id: T::CollectionId,
			nft_id: T::NftId,
			priorities: Vec<Vec<u8>>,
		) -> DispatchResult {
			let sender = match T::ProtocolOrigin::try_origin(origin) {
				Ok(_) => None,
				Err(origin) => Some(ensure_signed(origin)?),
			};
			let mut bounded_priorities = Vec::<BoundedVec<u8, T::StringLimit>>::new();
			for priority in priorities {
				let bounded_priority = Self::to_bounded_string(priority)?;
				bounded_priorities.push(bounded_priority);
			}
			Priorities::<T>::insert(collection_id, nft_id, bounded_priorities);
			Self::deposit_event(Event::PrioritySet(collection_id, nft_id));
			Ok(())
		}
	}

	impl<T: Config> Pallet<T> {
		pub fn to_bounded_string(
			name: Vec<u8>,
		) -> Result<BoundedVec<u8, T::StringLimit>, Error<T>> {
			name.try_into().map_err(|_| Error::<T>::TooLong)
		}
		pub fn to_optional_bounded_string(
			name: Option<Vec<u8>>,
		) -> Result<Option<BoundedVec<u8, T::StringLimit>>, Error<T>> {
			match name {
				Some(n) => {
					let bounded_string = Self::to_bounded_string(n)?;
					return Ok(Some(bounded_string));
				}
				None => return Ok(None),
			}
		}

		pub fn get_next_resource_id() -> Result<T::ResourceId, Error<T>> {
			NextResourceId::<T>::try_mutate(|id| {
				let current_id = *id;
				*id = id.checked_add(&One::one()).ok_or(Error::<T>::NoAvailableCollectionId)?;
				Ok(current_id)
			})
		}
	}
}

impl<T: Config> Collection<StringLimitOf<T>, T::AccountId> for Pallet<T> {
	type CollectionId = T::CollectionId;

	fn issuer(collection_id: Self::CollectionId) -> Option<T::AccountId> {
		None
	}
	fn create_collection(
		issuer: T::AccountId,
		metadata: StringLimitOf<T>,
		max: u32,
		symbol: StringLimitOf<T>,
	) -> Result<Self::CollectionId, DispatchError> {
		let collection = CollectionInfo { issuer: issuer.clone(), metadata, max, symbol };
		let collection_id = <CollectionIndex<T>>::try_mutate(
			|n| -> Result<Self::CollectionId, DispatchError> {
				let id = *n;
				ensure!(id != Self::CollectionId::max_value(), Error::<T>::NoAvailableCollectionId);
				*n += One::one();
				Ok(id)
			},
		)?;
		Collections::<T>::insert(collection_id, collection);
		Ok(collection_id)
	}

	fn burn_collection(issuer: T::AccountId, collection_id: T::CollectionId) -> DispatchResult {
		ensure!(
			NFTs::<T>::iter_prefix_values(collection_id).count() == 0,
			Error::<T>::CollectionNotEmpty
		);
		Collections::<T>::remove(collection_id);
		Ok(())
	}

	fn change_issuer(
		collection_id: T::CollectionId,
		new_issuer: T::AccountId,
	) -> Result<(T::AccountId, Self::CollectionId), DispatchError> {
		ensure!(Collections::<T>::contains_key(collection_id), Error::<T>::NoAvailableCollectionId);

		Collections::<T>::try_mutate_exists(collection_id, |collection| -> DispatchResult {
			if let Some(col) = collection {
				col.issuer = new_issuer.clone();
			}
			Ok(())
		})?;

		Ok((new_issuer, collection_id))
	}

	fn lock_collection(
		collection_id: T::CollectionId,
	) -> Result<Self::CollectionId, DispatchError> {
		Collections::<T>::try_mutate_exists(collection_id, |collection| -> DispatchResult {
			let collection = collection.as_mut().ok_or(Error::<T>::CollectionUnknown)?;
			let currently_minted = NFTs::<T>::iter_prefix_values(collection_id).count();
			collection.max = currently_minted.try_into().unwrap();
			Ok(())
		})?;
		Ok(collection_id)
	}
}

impl<T: Config> Nft<T::AccountId, StringLimitOf<T>> for Pallet<T> {
	type CollectionId = T::CollectionId;
	type NftId = T::NftId;

	fn mint_nft(
		sender: T::AccountId,
		owner: T::AccountId,
		collection_id: T::CollectionId,
		recipient: Option<T::AccountId>,
		royalty: Option<Permill>,
		metadata: StringLimitOf<T>,
	) -> sp_std::result::Result<(Self::CollectionId, Self::NftId), DispatchError> {
		let nft_id =
			<NftIndex<T>>::try_mutate(|n| -> sp_std::result::Result<Self::NftId, DispatchError> {
				let id = *n;
				ensure!(id != Self::NftId::max_value(), Error::<T>::NoAvailableNftId);
				*n += One::one();
				Ok(id)
			})?;

		let collection = Self::collections(collection_id).ok_or(Error::<T>::CollectionUnknown)?;

		let nfts_minted = NFTs::<T>::iter_prefix_values(collection_id).count();
		let max: u32 = collection.max.try_into().unwrap();

		ensure!(
			nfts_minted < max.try_into().unwrap() || max == max - max, //Probably a better way to do "max == 0"
			Error::<T>::CollectionFullOrLocked
		);

		let recipient = recipient.ok_or(Error::<T>::RecipientNotSet)?;
		let royalty = royalty.ok_or(Error::<T>::RoyaltyNotSet)?;

		let rootowner = owner.clone();
		let owner_as_maybe_account = AccountIdOrCollectionNftTuple::AccountId(owner.clone());

		let nft =
			NftInfo { owner: owner_as_maybe_account, rootowner, recipient, royalty, metadata };

		NFTs::<T>::insert(collection_id, nft_id, nft);
		NftsByOwner::<T>::append(owner, (collection_id, nft_id));

		Ok((collection_id, nft_id))
	}
}<|MERGE_RESOLUTION|>--- conflicted
+++ resolved
@@ -20,12 +20,8 @@
 
 use types::{ClassInfo, ResourceInfo};
 
-<<<<<<< HEAD
 use rmrk_traits::{AccountIdOrCollectionNftTuple, Collection, CollectionInfo, Nft, NftInfo};
-=======
-use rmrk_traits::{Collection, CollectionInfo};
 use sp_std::result::Result;
->>>>>>> ca15374a
 
 mod functions;
 
@@ -262,8 +258,8 @@
 			origin: OriginFor<T>,
 			owner: T::AccountId,
 			collection_id: T::CollectionId,
-			recipient: T::AccountId,
-			royalty: Permill,
+			recipient: Option<T::AccountId>,
+			royalty: Option<Permill>,
 			metadata: BoundedVec<u8, T::StringLimit>,
 		) -> DispatchResult {
 			let sender = match T::ProtocolOrigin::try_origin(origin) {
@@ -271,34 +267,6 @@
 				Err(origin) => Some(ensure_signed(origin)?),
 			};
 
-<<<<<<< HEAD
-=======
-			let collection =
-				Self::collections(collection_id).ok_or(Error::<T>::CollectionUnknown)?;
-
-			let nfts_minted = NFTs::<T>::iter_prefix_values(collection_id).count();
-			let max: u32 = collection.max.try_into().unwrap();
-
-			ensure!(
-				nfts_minted < max.try_into().unwrap() || max == max - max, //Probably a better way to do "max == 0"
-				Error::<T>::CollectionFullOrLocked
-			);
-
-			let nft_id: T::NftId = Self::get_next_nft_id(collection_id)?;
-
-			// let metadata_bounded = Self::to_bounded_string(metadata)?;
-			// if let Some(r) = royalty {
-			// 	ensure!(r < 1000, Error::<T>::NotInRange);
-			// }
-
-			// pallet_uniques::Pallet::<T>::do_mint(
-			// 	collection_id.into(),
-			// 	nft_id.into(),
-			// 	sender.clone().unwrap_or_default(),
-			// 	|_details| Ok(()),
-			// )?;
-
->>>>>>> ca15374a
 			let rootowner = owner.clone();
 
 			let (collection_id, nft_id) = <Self as Nft<T::AccountId, StringLimitOf<T>>>::mint_nft(
@@ -746,14 +714,13 @@
 		symbol: StringLimitOf<T>,
 	) -> Result<Self::CollectionId, DispatchError> {
 		let collection = CollectionInfo { issuer: issuer.clone(), metadata, max, symbol };
-		let collection_id = <CollectionIndex<T>>::try_mutate(
-			|n| -> Result<Self::CollectionId, DispatchError> {
+		let collection_id =
+			<CollectionIndex<T>>::try_mutate(|n| -> Result<Self::CollectionId, DispatchError> {
 				let id = *n;
 				ensure!(id != Self::CollectionId::max_value(), Error::<T>::NoAvailableCollectionId);
 				*n += One::one();
 				Ok(id)
-			},
-		)?;
+			})?;
 		Collections::<T>::insert(collection_id, collection);
 		Ok(collection_id)
 	}
@@ -826,8 +793,8 @@
 			Error::<T>::CollectionFullOrLocked
 		);
 
-		let recipient = recipient.ok_or(Error::<T>::RecipientNotSet)?;
-		let royalty = royalty.ok_or(Error::<T>::RoyaltyNotSet)?;
+		let recipient = recipient.unwrap_or(owner.clone());
+		let royalty = royalty.unwrap_or(Permill::from_float(0.0));
 
 		let rootowner = owner.clone();
 		let owner_as_maybe_account = AccountIdOrCollectionNftTuple::AccountId(owner.clone());
