#![cfg_attr(not(feature = "std"), no_std)]
#![allow(clippy::unused_unit)]
#![allow(clippy::upper_case_acronyms)]

use codec::HasCompact;
use frame_support::{
	dispatch::DispatchResult,
	ensure,
	traits::{
		tokens::nonfungibles::*, BalanceStatus, Currency, NamedReservableCurrency,
		ReservableCurrency,
	},
	transactional, BoundedVec,
};
use frame_system::ensure_signed;

use sp_runtime::{
	traits::{AtLeast32BitUnsigned, Bounded, CheckedAdd, StaticLookup, Zero},
	DispatchError, Permill,
};
use sp_std::{convert::TryInto, vec, vec::Vec};

use types::{ClassInfo, ResourceInfo};

use rmrk_traits::{
	primitives::*, AccountIdOrCollectionNftTuple, Collection, CollectionInfo, Nft, NftInfo,
};
use sp_std::result::Result;

mod functions;

#[cfg(test)]
mod mock;

#[cfg(test)]
mod tests;

pub type InstanceInfoOf<T> = NftInfo<
	<T as frame_system::Config>::AccountId,
	BoundedVec<u8, <T as pallet_uniques::Config>::StringLimit>,
>;
pub type ResourceOf<T> =
	ResourceInfo<ResourceId, BoundedVec<u8, <T as pallet_uniques::Config>::StringLimit>>;

pub type StringLimitOf<T> = BoundedVec<u8, <T as pallet_uniques::Config>::StringLimit>;

pub mod types;

// Re-export pallet items so that they can be accessed from the crate namespace.
pub use pallet::*;

#[frame_support::pallet]
pub mod pallet {

	use super::*;
	use frame_support::{dispatch::DispatchResult, pallet_prelude::*};
	use frame_system::pallet_prelude::*;

	/// Configure the pallet by specifying the parameters and types on which it depends.
	#[pallet::config]
	pub trait Config: frame_system::Config + pallet_uniques::Config {
		/// Because this pallet emits events, it depends on the runtime's definition of an event.
		type Event: From<Event<Self>> + IsType<<Self as frame_system::Config>::Event>;

		type ProtocolOrigin: EnsureOrigin<Self::Origin>;
		type MaxRecursions: Get<u32>;
	}

	#[pallet::storage]
	#[pallet::getter(fn next_nft_id)]
	pub type NextNftId<T: Config> = StorageMap<_, Twox64Concat, CollectionId, NftId, ValueQuery>;

	#[pallet::storage]
	#[pallet::getter(fn collection_index)]
	pub type CollectionIndex<T: Config> = StorageValue<_, CollectionId, ValueQuery>;

	/// Next available Resource ID.
	#[pallet::storage]
	#[pallet::getter(fn next_resource_id)]
	pub type NextResourceId<T: Config> = StorageValue<_, ResourceId, ValueQuery>;

	#[pallet::storage]
	#[pallet::getter(fn collections)]
	/// Stores collections info
	pub type Collections<T: Config> =
		StorageMap<_, Twox64Concat, CollectionId, CollectionInfo<StringLimitOf<T>, T::AccountId>>;

	#[pallet::storage]
	#[pallet::getter(fn get_nfts_by_owner)]
	/// Stores collections info
	pub type NftsByOwner<T: Config> =
		StorageMap<_, Twox64Concat, T::AccountId, Vec<(CollectionId, NftId)>>;

	#[pallet::storage]
	#[pallet::getter(fn nfts)]
	/// Stores nft info
	pub type NFTs<T: Config> =
		StorageDoubleMap<_, Twox64Concat, CollectionId, Twox64Concat, NftId, InstanceInfoOf<T>>;

	#[pallet::storage]
	#[pallet::getter(fn priorities)]
	/// Stores priority info
	pub type Priorities<T: Config> = StorageDoubleMap<
		_,
		Twox64Concat,
		CollectionId,
		Twox64Concat,
		NftId,
		Vec<BoundedVec<u8, T::StringLimit>>,
	>;

	#[pallet::storage]
	#[pallet::getter(fn children)]
	/// Stores nft info
	pub type Children<T: Config> = StorageDoubleMap<
		_,
		Twox64Concat,
		CollectionId,
		Twox64Concat,
		NftId,
		Vec<(CollectionId, NftId)>,
	>;

	#[pallet::storage]
	#[pallet::getter(fn resources)]
	/// Stores resource info
	pub type Resources<T: Config> = StorageNMap<
		_,
		(
			NMapKey<Blake2_128Concat, CollectionId>,
			NMapKey<Blake2_128Concat, NftId>,
			NMapKey<Blake2_128Concat, ResourceId>,
		),
		ResourceOf<T>,
		OptionQuery,
	>;

	#[pallet::storage]
	#[pallet::getter(fn properties)]
	/// Metadata of an asset class.
	pub(super) type Properties<T: Config> = StorageNMap<
		_,
		(
			NMapKey<Blake2_128Concat, CollectionId>,
			NMapKey<Blake2_128Concat, Option<NftId>>,
			NMapKey<Blake2_128Concat, BoundedVec<u8, T::KeyLimit>>,
		),
		BoundedVec<u8, T::ValueLimit>,
		OptionQuery,
	>;

	#[pallet::pallet]
	#[pallet::generate_store(pub(super) trait Store)]
	pub struct Pallet<T>(_);

	// Pallets use events to inform users when important changes are made.
	// https://docs.substrate.io/v3/runtime/events-and-errors
	#[pallet::event]
	#[pallet::generate_deposit(pub(super) fn deposit_event)]
	pub enum Event<T: Config> {
<<<<<<< HEAD
		CollectionCreated {
			issuer: T::AccountId,
			collection_id: CollectionId,
		},
		// NftMinted(T::AccountId, CollectionId, NftId),
		NftMinted {
			owner: T::AccountId,
			collection_id: CollectionId,
			nft_id: NftId,
		},
		NFTBurned {
			owner: T::AccountId,
			nft_id: NftId,
		},
		CollectionDestroyed {
			issuer: T::AccountId,
			collection_id: CollectionId,
		},
		NFTSent {
			sender: T::AccountId,
			recipient: AccountIdOrCollectionNftTuple<T::AccountId, CollectionId, NftId>,
			collection_id: CollectionId,
			nft_id: NftId,
		},
		IssuerChanged {
			old_issuer: T::AccountId,
			new_issuer: T::AccountId,
			collection_id: CollectionId,
		},
		PropertySet {
			collection_id: CollectionId,
			maybe_nft_id: Option<NftId>,
			key: BoundedVec<u8, T::KeyLimit>,
			value: BoundedVec<u8, T::ValueLimit>,
		},
		CollectionLocked {
			issuer: T::AccountId,
			collection_id: CollectionId,
		},
		ResourceAdded {
			nft_id: NftId,
			resource_id: ResourceId,
		},
		ResourceAccepted {
			nft_id: NftId,
			resource_id: ResourceId,
		},
		PrioritySet {
			collection_id: CollectionId,
			nft_id: NftId,
		},
=======
		CollectionCreated(T::AccountId, CollectionId),
		NftMinted(T::AccountId, CollectionId, NftId),
		NFTBurned(T::AccountId, NftId),
		CollectionDestroyed(T::AccountId, CollectionId),
		NFTSent(T::AccountId, AccountIdOrCollectionNftTuple<T::AccountId>, CollectionId, NftId),
		IssuerChanged(T::AccountId, T::AccountId, CollectionId),
		PropertySet(
			CollectionId,
			Option<NftId>,
			BoundedVec<u8, T::KeyLimit>,
			BoundedVec<u8, T::ValueLimit>,
		),
		CollectionLocked(T::AccountId, CollectionId),
		ResourceAdded(NftId, ResourceId),
		ResourceAccepted(NftId, ResourceId),
		PrioritySet(CollectionId, NftId),
>>>>>>> 1cca4ce4
	}

	// Errors inform users that something went wrong.
	#[pallet::error]
	pub enum Error<T> {
		/// Error names should be descriptive.
		NoneValue,
		/// Errors should have helpful documentation associated with them.
		StorageOverflow,
		TooLong,
		NoAvailableCollectionId,
		MetadataNotSet,
		RecipientNotSet,
		NoAvailableNftId,
		NotInRange,
		RoyaltyNotSet,
		CollectionUnknown,
		NoPermission,
		NoWitness,
		CollectionNotEmpty,
		CollectionFullOrLocked,
		CannotSendToDescendent,
		ResourceAlreadyExists,
		EmptyResource,
		TooManyRecursions,
	}

	#[pallet::call]
	impl<T: Config> Pallet<T>
	where
		T: pallet_uniques::Config<ClassId = CollectionId, InstanceId = NftId>,
	{
		/// Mints an NFT in the specified collection
		/// Sets metadata and the royalty attribute
		///
		/// Parameters:
		/// - `collection_id`: The class of the asset to be minted.
		/// - `nft_id`: The nft value of the asset to be minted.
		/// - `recipient`: Receiver of the royalty
		/// - `royalty`: Permillage reward from each trade for the Recipient
		/// - `metadata`: Arbitrary data about an nft, e.g. IPFS hash
		#[pallet::weight(10_000 + T::DbWeight::get().reads_writes(1,1))]
		#[transactional]
		pub fn mint_nft(
			origin: OriginFor<T>,
			owner: T::AccountId,
			collection_id: CollectionId,
			recipient: Option<T::AccountId>,
			royalty: Option<Permill>,
			metadata: BoundedVec<u8, T::StringLimit>,
		) -> DispatchResult {
			let sender = match T::ProtocolOrigin::try_origin(origin) {
				Ok(_) => None,
				Err(origin) => Some(ensure_signed(origin)?),
			};

			let (collection_id, nft_id) = Self::nft_mint(
				sender.clone().unwrap_or_default(),
				owner,
				collection_id,
				recipient,
				royalty,
				metadata,
			)?;

			pallet_uniques::Pallet::<T>::do_mint(
				collection_id,
				nft_id,
				sender.clone().unwrap_or_default(),
				|_details| Ok(()),
			)?;

			Self::deposit_event(Event::NftMinted {
				owner: sender.unwrap_or_default(),
				collection_id,
				nft_id,
			});

			Ok(())
		}

		/// Create a collection
		#[pallet::weight(10_000 + T::DbWeight::get().reads_writes(1,1))]
		#[transactional]
		pub fn create_collection(
			origin: OriginFor<T>,
			metadata: BoundedVec<u8, T::StringLimit>,
			max: Option<u32>,
			symbol: BoundedVec<u8, T::StringLimit>,
		) -> DispatchResult {
			let sender = match T::ProtocolOrigin::try_origin(origin) {
				Ok(_) => None,
				Err(origin) => Some(ensure_signed(origin)?),
			};

			let max = max.unwrap_or_default();

			let collection_id =
				Self::collection_create(sender.clone().unwrap_or_default(), metadata, max, symbol)?;

			pallet_uniques::Pallet::<T>::do_create_class(
				collection_id,
				sender.clone().unwrap_or_default(),
				sender.clone().unwrap_or_default(),
				T::ClassDeposit::get(),
				false,
				pallet_uniques::Event::Created(
					collection_id,
					sender.clone().unwrap_or_default(),
					sender.clone().unwrap_or_default(),
				),
			)?;

			Self::deposit_event(Event::CollectionCreated {
				issuer: sender.clone().unwrap_or_default(),
				collection_id,
			});
			Ok(())
		}

		/// burn nft
		#[pallet::weight(10_000 + T::DbWeight::get().reads_writes(1,1))]
		#[transactional]
		pub fn burn_nft(
			origin: OriginFor<T>,
			collection_id: CollectionId,
			nft_id: NftId,
		) -> DispatchResult {
			let sender = ensure_signed(origin.clone())?;
			let max_recursions = T::MaxRecursions::get();
			let (_collection_id, nft_id) = Self::nft_burn(collection_id, nft_id, max_recursions)?;

			pallet_uniques::Pallet::<T>::do_burn(collection_id, nft_id, |_, _| {
				Ok(())
			})?;

			Self::deposit_event(Event::NFTBurned { owner: sender, nft_id });
			Ok(())
		}

		/// destroy collection
		#[pallet::weight(10_000 + T::DbWeight::get().reads_writes(1,1))]
		#[transactional]
		pub fn destroy_collection(
			origin: OriginFor<T>,
			collection_id: CollectionId,
		) -> DispatchResult {
			let sender = match T::ProtocolOrigin::try_origin(origin) {
				Ok(_) => None,
				Err(origin) => Some(ensure_signed(origin)?),
			};

			Self::collection_burn(sender.clone().unwrap_or_default(), collection_id)?;

			let witness = pallet_uniques::Pallet::<T>::get_destroy_witness(&collection_id)
				.ok_or(Error::<T>::NoWitness)?;
			ensure!(witness.instances == 0u32, Error::<T>::CollectionNotEmpty);

			pallet_uniques::Pallet::<T>::do_destroy_class(
				collection_id,
				witness,
				sender.clone(),
			)?;

			Self::deposit_event(Event::CollectionDestroyed {
				issuer: sender.unwrap_or_default(),
				collection_id,
			});
			Ok(())
		}

		/// transfer NFT from account A to (account B or NFT)
		#[pallet::weight(10_000 + T::DbWeight::get().reads_writes(1,1))]
		#[transactional]
		pub fn send(
			origin: OriginFor<T>,
			collection_id: CollectionId,
			nft_id: NftId,
			new_owner: AccountIdOrCollectionNftTuple<T::AccountId>,
		) -> DispatchResult {
			let sender = match T::ProtocolOrigin::try_origin(origin) {
				Ok(_) => None,
				Err(origin) => Some(ensure_signed(origin)?),
			}
			.unwrap_or_default();

			let max_recursions = T::MaxRecursions::get();
			Self::nft_send(
				sender.clone(),
				collection_id,
				nft_id,
				new_owner.clone(),
				max_recursions,
			)?;

			Self::deposit_event(Event::NFTSent {
				sender,
				recipient: new_owner,
				collection_id,
				nft_id,
			});
			Ok(())
		}

		/// changing the issuer of a collection or a base
		#[pallet::weight(10_000 + T::DbWeight::get().reads_writes(1,1))]
		#[transactional]
		pub fn change_issuer(
			origin: OriginFor<T>,
			collection_id: CollectionId,
			new_issuer: <T::Lookup as StaticLookup>::Source,
		) -> DispatchResult {
			let sender = match T::ProtocolOrigin::try_origin(origin) {
				Ok(_) => None,
				Err(origin) => Some(ensure_signed(origin)?),
			};
			let new_issuer = T::Lookup::lookup(new_issuer)?;

			ensure!(
				Collections::<T>::contains_key(collection_id),
				Error::<T>::NoAvailableCollectionId
			);

			let (new_issuer, collection_id) =
				Self::collection_change_issuer(collection_id, new_issuer)?;

			Self::deposit_event(Event::IssuerChanged {
				old_issuer: sender.unwrap_or_default(),
				new_issuer,
				collection_id,
			});
			Ok(())
		}

		/// set a custom value on an NFT
		#[pallet::weight(10_000 + T::DbWeight::get().reads_writes(1,1))]
		#[transactional]
		pub fn set_property(
			origin: OriginFor<T>,
			#[pallet::compact] collection_id: CollectionId,
			maybe_nft_id: Option<NftId>,
			key: BoundedVec<u8, T::KeyLimit>,
			value: BoundedVec<u8, T::ValueLimit>,
		) -> DispatchResult {
			let sender = match T::ProtocolOrigin::try_origin(origin) {
				Ok(_) => None,
				Err(origin) => Some(ensure_signed(origin)?),
			};

			let collection =
				Collections::<T>::get(&collection_id).ok_or(Error::<T>::NoAvailableCollectionId)?;
			ensure!(collection.issuer == sender.unwrap_or_default(), Error::<T>::NoPermission);

			if let Some(nft_id) = &maybe_nft_id {
				ensure!(
					NFTs::<T>::contains_key(collection_id, nft_id),
					Error::<T>::NoAvailableNftId
				);
				if let Some(nft) = NFTs::<T>::get(collection_id, nft_id) {
					ensure!(nft.rootowner == collection.issuer, Error::<T>::NoPermission);
				}
			}
			Properties::<T>::insert((&collection_id, maybe_nft_id, &key), &value);

			Self::deposit_event(Event::PropertySet { collection_id, maybe_nft_id, key, value });
			Ok(())
		}
		/// lock collection
		#[pallet::weight(10_000 + T::DbWeight::get().reads_writes(1,1))]
		#[transactional]
		pub fn lock_collection(
			origin: OriginFor<T>,
			collection_id: CollectionId,
		) -> DispatchResult {
			let sender = match T::ProtocolOrigin::try_origin(origin) {
				Ok(_) => None,
				Err(origin) => Some(ensure_signed(origin)?),
			};

			let collection_id = Self::collection_lock(collection_id)?;

			Self::deposit_event(Event::CollectionLocked {
				issuer: sender.unwrap_or_default(),
				collection_id,
			});
			Ok(())
		}

		/// Create resource
		#[pallet::weight(10_000 + T::DbWeight::get().reads_writes(1,1))]
		#[transactional]
		pub fn add_resource(
			origin: OriginFor<T>,
			collection_id: CollectionId,
			nft_id: NftId,
			base: Option<BoundedVec<u8, T::StringLimit>>,
			src: Option<BoundedVec<u8, T::StringLimit>>,
			metadata: Option<BoundedVec<u8, T::StringLimit>>,
			slot: Option<BoundedVec<u8, T::StringLimit>>,
			license: Option<BoundedVec<u8, T::StringLimit>>,
			thumb: Option<BoundedVec<u8, T::StringLimit>>,
		) -> DispatchResult {
			let sender = match T::ProtocolOrigin::try_origin(origin) {
				Ok(_) => None,
				Err(origin) => Some(ensure_signed(origin)?),
			};

			let mut pending = false;
			let nft = NFTs::<T>::get(collection_id, nft_id).ok_or(Error::<T>::NoAvailableNftId)?;
			if nft.rootowner != sender.unwrap_or_default() {
				pending = true;
			}

			let resource_id = Self::get_next_resource_id()?;
			ensure!(
				Resources::<T>::get((collection_id, nft_id, resource_id)).is_none(),
				Error::<T>::ResourceAlreadyExists
			);

			let empty = base.is_none() &&
				src.is_none() && metadata.is_none() &&
				slot.is_none() && license.is_none() &&
				thumb.is_none();
			ensure!(!empty, Error::<T>::EmptyResource);

			let res = ResourceInfo {
				id: resource_id,
				base,
				src,
				metadata,
				slot,
				license,
				thumb,
				pending,
			};
			Resources::<T>::insert((collection_id, nft_id, resource_id), res);

			Self::deposit_event(Event::ResourceAdded { nft_id, resource_id });
			Ok(())
		}
		/// accept the addition of a new resource to an existing NFT
		#[pallet::weight(10_000 + T::DbWeight::get().reads_writes(1,1))]
		#[transactional]
		pub fn accept(
			origin: OriginFor<T>,
			collection_id: CollectionId,
			nft_id: NftId,
			resource_id: ResourceId,
		) -> DispatchResult {
			let sender = match T::ProtocolOrigin::try_origin(origin) {
				Ok(_) => None,
				Err(origin) => Some(ensure_signed(origin)?),
			};

			let nft = NFTs::<T>::get(collection_id, nft_id).ok_or(Error::<T>::NoAvailableNftId)?;
			ensure!(nft.rootowner == sender.unwrap_or_default(), Error::<T>::NoPermission);

			Resources::<T>::try_mutate_exists(
				(collection_id, nft_id, resource_id),
				|resource| -> DispatchResult {
					if let Some(res) = resource.into_mut() {
						res.pending = false;
					}
					Ok(())
				},
			)?;

			Self::deposit_event(Event::ResourceAccepted { nft_id, resource_id });
			Ok(())
		}

		/// set a different order of resource priority
		#[pallet::weight(10_000 + T::DbWeight::get().reads_writes(1,1))]
		#[transactional]
		pub fn set_priority(
			origin: OriginFor<T>,
			collection_id: CollectionId,
			nft_id: NftId,
			priorities: Vec<Vec<u8>>,
		) -> DispatchResult {
			let sender = match T::ProtocolOrigin::try_origin(origin) {
				Ok(_) => None,
				Err(origin) => Some(ensure_signed(origin)?),
			};
			let mut bounded_priorities = Vec::<BoundedVec<u8, T::StringLimit>>::new();
			for priority in priorities {
				let bounded_priority = Self::to_bounded_string(priority)?;
				bounded_priorities.push(bounded_priority);
			}
			Priorities::<T>::insert(collection_id, nft_id, bounded_priorities);
			Self::deposit_event(Event::PrioritySet { collection_id, nft_id });
			Ok(())
		}
	}
}<|MERGE_RESOLUTION|>--- conflicted
+++ resolved
@@ -158,7 +158,6 @@
 	#[pallet::event]
 	#[pallet::generate_deposit(pub(super) fn deposit_event)]
 	pub enum Event<T: Config> {
-<<<<<<< HEAD
 		CollectionCreated {
 			issuer: T::AccountId,
 			collection_id: CollectionId,
@@ -179,7 +178,7 @@
 		},
 		NFTSent {
 			sender: T::AccountId,
-			recipient: AccountIdOrCollectionNftTuple<T::AccountId, CollectionId, NftId>,
+			recipient: AccountIdOrCollectionNftTuple<T::AccountId>,
 			collection_id: CollectionId,
 			nft_id: NftId,
 		},
@@ -210,24 +209,6 @@
 			collection_id: CollectionId,
 			nft_id: NftId,
 		},
-=======
-		CollectionCreated(T::AccountId, CollectionId),
-		NftMinted(T::AccountId, CollectionId, NftId),
-		NFTBurned(T::AccountId, NftId),
-		CollectionDestroyed(T::AccountId, CollectionId),
-		NFTSent(T::AccountId, AccountIdOrCollectionNftTuple<T::AccountId>, CollectionId, NftId),
-		IssuerChanged(T::AccountId, T::AccountId, CollectionId),
-		PropertySet(
-			CollectionId,
-			Option<NftId>,
-			BoundedVec<u8, T::KeyLimit>,
-			BoundedVec<u8, T::ValueLimit>,
-		),
-		CollectionLocked(T::AccountId, CollectionId),
-		ResourceAdded(NftId, ResourceId),
-		ResourceAccepted(NftId, ResourceId),
-		PrioritySet(CollectionId, NftId),
->>>>>>> 1cca4ce4
 	}
 
 	// Errors inform users that something went wrong.
