#![cfg_attr(not(feature = "std"), no_std)]
#![allow(clippy::unused_unit)]
#![allow(clippy::upper_case_acronyms)]

use codec::HasCompact;
use frame_support::{
	dispatch::DispatchResult,
	ensure,
	traits::{
		tokens::nonfungibles::*, BalanceStatus, Currency, NamedReservableCurrency,
		ReservableCurrency,
	},
	transactional, BoundedVec,
};
use frame_system::ensure_signed;

use sp_runtime::traits::{AtLeast32BitUnsigned, CheckedAdd, One, StaticLookup, Zero};
use sp_runtime::Permill;
use sp_std::{convert::TryInto, vec, vec::Vec};

use types::{AccountIdOrCollectionNftTuple, ClassInfo, InstanceInfo, ResourceInfo};

mod functions;

#[cfg(test)]
mod mock;

#[cfg(test)]
mod tests;

// pub type BalanceOf<T> = <<T as Config>::Currency as Currency<<T as
// frame_system::Config>::AccountId>>::Balance;
pub type ClassInfoOf<T> = ClassInfo<
	BoundedVec<u8, <T as pallet_uniques::Config>::StringLimit>,
	<T as frame_system::Config>::AccountId,
>;
pub type InstanceInfoOf<T> = InstanceInfo<
	<T as frame_system::Config>::AccountId,
	BoundedVec<u8, <T as pallet_uniques::Config>::StringLimit>,
	<T as pallet::Config>::CollectionId,
	<T as pallet::Config>::NftId,
>;
pub type ResourceOf<T> = ResourceInfo<
	<T as pallet::Config>::ResourceId,
	BoundedVec<u8, <T as pallet_uniques::Config>::StringLimit>,
>;

pub mod types;

// Re-export pallet items so that they can be accessed from the crate namespace.
pub use pallet::*;

#[frame_support::pallet]
pub mod pallet {

	use super::*;
	use frame_support::{dispatch::DispatchResult, pallet_prelude::*};
	use frame_system::pallet_prelude::*;

	/// Configure the pallet by specifying the parameters and types on which it depends.
	#[pallet::config]
	pub trait Config: frame_system::Config + pallet_uniques::Config {
		/// Because this pallet emits events, it depends on the runtime's definition of an event.
		type Event: From<Event<Self>> + IsType<<Self as frame_system::Config>::Event>;

		type CollectionId: Member
			+ Parameter
			+ Default
			+ Copy
			+ HasCompact
			+ AtLeast32BitUnsigned
			+ Into<Self::ClassId>;

		type ProtocolOrigin: EnsureOrigin<Self::Origin>;

		type NftId: Member
			+ Parameter
			+ Default
			+ Copy
			+ HasCompact
			+ AtLeast32BitUnsigned
			+ From<Self::InstanceId>
			+ Into<Self::InstanceId>;

		type ResourceId: Member + Parameter + Default + Copy + HasCompact + AtLeast32BitUnsigned;
	}

	/// Next available collection ID.
	#[pallet::storage]
	#[pallet::getter(fn next_collection_id)]
	pub type NextCollectionId<T: Config> = StorageValue<_, T::CollectionId, ValueQuery>;

	/// Next available NFT ID.
	#[pallet::storage]
	#[pallet::getter(fn next_nft_id)]
	pub type NextNftId<T: Config> =
		StorageMap<_, Twox64Concat, T::CollectionId, T::NftId, ValueQuery>;

	/// Next available Resource ID.
	#[pallet::storage]
	#[pallet::getter(fn next_resource_id)]
	pub type NextResourceId<T: Config> = StorageValue<_, T::ResourceId, ValueQuery>;

	#[pallet::storage]
	#[pallet::getter(fn collections)]
	/// Stores collections info
	pub type Collections<T: Config> = StorageMap<_, Twox64Concat, T::CollectionId, ClassInfoOf<T>>;

	#[pallet::storage]
	#[pallet::getter(fn nfts)]
	/// Stores nft info
	pub type NFTs<T: Config> = StorageDoubleMap<
		_,
		Twox64Concat,
		T::CollectionId,
		Twox64Concat,
		T::NftId,
		InstanceInfoOf<T>,
	>;

	#[pallet::storage]
	#[pallet::getter(fn children)]
	/// Stores nft info
	pub type Children<T: Config> = StorageDoubleMap<
		_,
		Twox64Concat,
		T::CollectionId,
		Twox64Concat,
		T::NftId,
		Vec<(T::CollectionId, T::NftId)>,
	>;

	#[pallet::storage]
	#[pallet::getter(fn resources)]
	/// Stores resource info
	pub type Resources<T: Config> = StorageNMap<
		_,
		(
			NMapKey<Blake2_128Concat, T::CollectionId>,
			NMapKey<Blake2_128Concat, T::NftId>,
			NMapKey<Blake2_128Concat, T::ResourceId>,
		),
		ResourceOf<T>,
		OptionQuery,
	>;

	#[pallet::storage]
	#[pallet::getter(fn properties)]
	/// Metadata of an asset class.
	pub(super) type Properties<T: Config> = StorageNMap<
		_,
		(
			NMapKey<Blake2_128Concat, T::CollectionId>,
			NMapKey<Blake2_128Concat, Option<T::NftId>>,
			NMapKey<Blake2_128Concat, BoundedVec<u8, T::KeyLimit>>,
		),
		BoundedVec<u8, T::ValueLimit>,
		OptionQuery,
	>;

	#[pallet::pallet]
	#[pallet::generate_store(pub(super) trait Store)]
	pub struct Pallet<T>(_);

	// Pallets use events to inform users when important changes are made.
	// https://docs.substrate.io/v3/runtime/events-and-errors
	#[pallet::event]
	#[pallet::generate_deposit(pub(super) fn deposit_event)]
	pub enum Event<T: Config> {
		CollectionCreated(T::AccountId, T::CollectionId),
		NftMinted(T::AccountId, T::CollectionId, T::NftId),
		NFTBurned(T::AccountId, T::NftId),
		CollectionDestroyed(T::AccountId, T::CollectionId),
		NFTSent(
			T::AccountId,
			AccountIdOrCollectionNftTuple<T::AccountId, T::CollectionId, T::NftId>,
			T::CollectionId,
			T::NftId,
		),
		IssuerChanged(T::AccountId, T::AccountId, T::CollectionId),
		PropertySet(
			T::CollectionId,
			Option<T::NftId>,
			BoundedVec<u8, T::KeyLimit>,
			BoundedVec<u8, T::ValueLimit>,
		),
		CollectionLocked(T::AccountId, T::CollectionId),
		ResourceAdded(T::NftId, T::ResourceId),
		ResourceAccepted(T::NftId, T::ResourceId),
		PrioritySet(T::CollectionId, T::NftId),
	}

	// Errors inform users that something went wrong.
	#[pallet::error]
	pub enum Error<T> {
		/// Error names should be descriptive.
		NoneValue,
		/// Errors should have helpful documentation associated with them.
		StorageOverflow,
		TooLong,
		NoAvailableCollectionId,
		MetadataNotSet,
		RecipientNotSet,
		NoAvailableNftId,
		NotInRange,
		RoyaltyNotSet,
		CollectionUnknown,
		NoPermission,
		NoWitness,
		CollectionNotEmpty,
<<<<<<< HEAD
		CollectionFullOrLocked,
=======
		CannotSendToDescendent,
>>>>>>> f5494677
	}

	#[pallet::call]
	impl<T: Config> Pallet<T> {
		/// Mints an NFT in the specified collection
		/// Sets metadata and the royalty attribute
		///
		/// Parameters:
		/// - `collection_id`: The class of the asset to be minted.
		/// - `nft_id`: The nft value of the asset to be minted.
		/// - `recipient`: Receiver of the royalty
		/// - `royalty`: Permillage reward from each trade for the Recipient
		/// - `metadata`: Arbitrary data about an nft, e.g. IPFS hash
		#[pallet::weight(10_000 + T::DbWeight::get().reads_writes(1,1))]
		#[transactional]
		pub fn mint_nft(
			origin: OriginFor<T>,
			owner: T::AccountId,
			collection_id: T::CollectionId,
			recipient: Option<T::AccountId>,
			royalty: Option<Permill>,
			metadata: Vec<u8>,
		) -> DispatchResult {
			let sender = match T::ProtocolOrigin::try_origin(origin) {
				Ok(_) => None,
				Err(origin) => Some(ensure_signed(origin)?),
			};

			let collection =
				Self::collections(collection_id).ok_or(Error::<T>::CollectionUnknown)?;

			let nfts_minted = NFTs::<T>::iter_prefix_values(collection_id).count();
			let max: u32 = collection.max.try_into().unwrap();

			ensure!(
				nfts_minted < max.try_into().unwrap() || max == max - max, //Probably a better way to do "max == 0"
				Error::<T>::CollectionFullOrLocked
			);

			// if let Some(r) = royalty {
			// 	ensure!(r < 100, Error::<T>::NotInRange);
			// }

			let nft_id: T::NftId = Self::get_next_nft_id(collection_id)?;

			pallet_uniques::Pallet::<T>::do_mint(
				collection_id.into(),
				nft_id.into(),
				sender.clone().unwrap_or_default(),
				|_details| Ok(()),
			)?;

			let metadata_bounded = Self::to_bounded_string(metadata)?;
			let recipient = recipient.ok_or(Error::<T>::RecipientNotSet)?;
			let royalty = royalty.ok_or(Error::<T>::RoyaltyNotSet)?;

			let rootowner = owner.clone();
			let owner = AccountIdOrCollectionNftTuple::AccountId(owner.clone());

			NFTs::<T>::insert(
				collection_id,
				nft_id,
				InstanceInfo { owner, rootowner, recipient, royalty, metadata: metadata_bounded },
			);

			Self::deposit_event(Event::NftMinted(
				sender.unwrap_or_default(),
				collection_id,
				nft_id,
			));

			Ok(())
		}

		/// Create a collection
		#[pallet::weight(10_000 + T::DbWeight::get().reads_writes(1,1))]
		#[transactional]
		pub fn create_collection(
			origin: OriginFor<T>,
			metadata: Vec<u8>,
			max: Option<u32>,
			symbol: Vec<u8>,
			id: Vec<u8>,
		) -> DispatchResult {
			let sender = match T::ProtocolOrigin::try_origin(origin) {
				Ok(_) => None,
				Err(origin) => Some(ensure_signed(origin)?),
			};

			let collection_id = Self::get_next_collection_id()?;

			let metadata_bounded = Self::to_bounded_string(metadata)?;
			let symbol_bounded = Self::to_bounded_string(symbol)?;
			let id_bounded = Self::to_bounded_string(id)?;
			let max = max.unwrap_or_default();

			pallet_uniques::Pallet::<T>::do_create_class(
				collection_id.into(),
				sender.clone().unwrap_or_default(),
				sender.clone().unwrap_or_default(),
				T::ClassDeposit::get(),
				false,
				pallet_uniques::Event::Created(
					collection_id.into(),
					sender.clone().unwrap_or_default(),
					sender.clone().unwrap_or_default(),
				),
			)?;

			Collections::<T>::insert(
				collection_id,
				ClassInfo {
					issuer: sender.clone().unwrap_or_default(),
					metadata: metadata_bounded,
					max,
					id: id_bounded,
					symbol: symbol_bounded,
				},
			);

			Self::deposit_event(Event::CollectionCreated(
				sender.unwrap_or_default(),
				collection_id,
			));
			Ok(())
		}

		/// burn nft
		#[pallet::weight(10_000 + T::DbWeight::get().reads_writes(1,1))]
		#[transactional]
		pub fn burn_nft(
			origin: OriginFor<T>,
			collection_id: T::CollectionId,
			nft_id: T::NftId,
		) -> DispatchResult {
			let sender = ensure_signed(origin.clone())?;
			pallet_uniques::Pallet::<T>::do_burn(collection_id.into(), nft_id.into(), |_, _| {
				Ok(())
			})?;
			NFTs::<T>::remove(collection_id, nft_id);
			if let Some(kids) = Children::<T>::take(collection_id, nft_id) {
				for child in kids {
					Pallet::<T>::burn_nft(origin.clone(), child.0, child.1)?;
				}
			}
			Self::deposit_event(Event::NFTBurned(sender, nft_id));
			Ok(())
		}

		/// destroy collection
		#[pallet::weight(10_000 + T::DbWeight::get().reads_writes(1,1))]
		#[transactional]
		pub fn destroy_collection(
			origin: OriginFor<T>,
			collection_id: T::CollectionId,
		) -> DispatchResult {
			let sender = match T::ProtocolOrigin::try_origin(origin) {
				Ok(_) => None,
				Err(origin) => Some(ensure_signed(origin)?),
			};
			let witness = pallet_uniques::Pallet::<T>::get_destroy_witness(&collection_id.into())
				.ok_or(Error::<T>::NoWitness)?;
			ensure!(witness.instances == 0u32, Error::<T>::CollectionNotEmpty);

			pallet_uniques::Pallet::<T>::do_destroy_class(
				collection_id.into(),
				witness,
				sender.clone(),
			)?;
			Collections::<T>::remove(collection_id);

			Self::deposit_event(Event::CollectionDestroyed(
				sender.unwrap_or_default(),
				collection_id,
			));
			Ok(())
		}

		/// transfer NFT from account A to (account B or NFT)
		#[pallet::weight(10_000 + T::DbWeight::get().reads_writes(1,1))]
		#[transactional]
		pub fn send(
			origin: OriginFor<T>,
			collection_id: T::CollectionId,
			nft_id: T::NftId,
			new_owner: AccountIdOrCollectionNftTuple<T::AccountId, T::CollectionId, T::NftId>,
		) -> DispatchResult {
			let sender = match T::ProtocolOrigin::try_origin(origin) {
				Ok(_) => None,
				Err(origin) => Some(ensure_signed(origin)?),
			};

			let mut sending_nft =
				NFTs::<T>::get(collection_id, nft_id).ok_or(Error::<T>::NoAvailableNftId)?;
			ensure!(
				sending_nft.rootowner == sender.clone().unwrap_or_default(),
				Error::<T>::NoPermission
			);

			match new_owner.clone() {
				AccountIdOrCollectionNftTuple::AccountId(account_id) => {
					// Remove previous parental relationship
					if let AccountIdOrCollectionNftTuple::CollectionAndNftTuple(cid, nid) =
						sending_nft.owner
					{
						if let Some(mut kids) = Children::<T>::take(cid, nid) {
							kids.retain(|&kid| kid != (collection_id, nft_id));
							Children::<T>::insert(cid, nid, kids);
						}
					}
					sending_nft.rootowner = account_id.clone();
				}
				AccountIdOrCollectionNftTuple::CollectionAndNftTuple(cid, nid) => {
					let recipient_nft =
						NFTs::<T>::get(cid, nid).ok_or(Error::<T>::NoAvailableNftId)?;
					// Check if sending NFT is already a child of recipient NFT
					ensure!(
						!Pallet::<T>::is_x_descendent_of_y(cid, nid, collection_id, nft_id),
						Error::<T>::CannotSendToDescendent
					);

					// Remove parent if exists: first we only care if the owner is a non-AccountId)
					if let AccountIdOrCollectionNftTuple::CollectionAndNftTuple(cid, nid) =
						sending_nft.owner
					{
						// second we only care if the parent has children (it should)
						if let Some(mut kids) = Children::<T>::take(cid, nid) {
							// third we only "retain" the other children
							kids.retain(|&kid| kid != (collection_id, nft_id));
							Children::<T>::insert(cid, nid, kids);
						}
					}
					if sending_nft.rootowner != recipient_nft.rootowner {
						sending_nft.rootowner = recipient_nft.rootowner
					}
<<<<<<< HEAD
=======
					match Children::<T>::take(cid, nid) {
						None => Children::<T>::insert(cid, nid, vec![(collection_id, nft_id)]),
						Some(mut kids) => {
							kids.push((collection_id, nft_id));
							Children::<T>::insert(cid, nid, kids);
						}
					}
>>>>>>> f5494677
				}
			};
			sending_nft.owner = new_owner.clone();

			NFTs::<T>::remove(collection_id, nft_id);
			NFTs::<T>::insert(collection_id, nft_id, sending_nft);

			Self::deposit_event(Event::NFTSent(
				sender.unwrap_or_default(),
				new_owner,
				collection_id,
				nft_id,
			));
			Ok(())
		}

		/// changing the issuer of a collection or a base
		#[pallet::weight(10_000 + T::DbWeight::get().reads_writes(1,1))]
		#[transactional]
		pub fn change_issuer(
			origin: OriginFor<T>,
			collection_id: T::CollectionId,
			new_issuer: <T::Lookup as StaticLookup>::Source,
		) -> DispatchResult {
			let sender = match T::ProtocolOrigin::try_origin(origin) {
				Ok(_) => None,
				Err(origin) => Some(ensure_signed(origin)?),
			};
			let new_issuer = T::Lookup::lookup(new_issuer)?;

			ensure!(
				Collections::<T>::contains_key(collection_id),
				Error::<T>::NoAvailableCollectionId
			);

			Collections::<T>::try_mutate_exists(collection_id, |collection| -> DispatchResult {
				if let Some(col) = collection.into_mut() {
					col.issuer = new_issuer.clone();
				}
				Ok(())
			})?;

			Self::deposit_event(Event::IssuerChanged(
				sender.unwrap_or_default(),
				new_issuer,
				collection_id,
			));
			Ok(())
		}

		/// set a custom value on an NFT
		#[pallet::weight(10_000 + T::DbWeight::get().reads_writes(1,1))]
		#[transactional]
		pub fn set_property(
			origin: OriginFor<T>,
			#[pallet::compact] collection_id: T::CollectionId,
			maybe_nft_id: Option<T::NftId>,
			key: BoundedVec<u8, T::KeyLimit>,
			value: BoundedVec<u8, T::ValueLimit>,
		) -> DispatchResult {
			let sender = match T::ProtocolOrigin::try_origin(origin) {
				Ok(_) => None,
				Err(origin) => Some(ensure_signed(origin)?),
			};

			let collection =
				Collections::<T>::get(&collection_id).ok_or(Error::<T>::NoAvailableCollectionId)?;
			ensure!(collection.issuer == sender.unwrap_or_default(), Error::<T>::NoPermission);

			if let Some(nft_id) = &maybe_nft_id {
				ensure!(
					NFTs::<T>::contains_key(collection_id, nft_id),
					Error::<T>::NoAvailableNftId
				);
				if let Some(nft) = NFTs::<T>::get(collection_id, nft_id) {
					ensure!(nft.rootowner == collection.issuer, Error::<T>::NoPermission);
				}
			}
			Properties::<T>::insert((&collection_id, maybe_nft_id, &key), &value);

			Self::deposit_event(Event::PropertySet(collection_id, maybe_nft_id, key, value));
			Ok(())
		}
		/// lock collection
		#[pallet::weight(10_000 + T::DbWeight::get().reads_writes(1,1))]
		#[transactional]
		pub fn lock_collection(
			origin: OriginFor<T>,
			collection_id: T::CollectionId,
		) -> DispatchResult {
			let sender = match T::ProtocolOrigin::try_origin(origin) {
				Ok(_) => None,
				Err(origin) => Some(ensure_signed(origin)?),
			};
<<<<<<< HEAD

			Collections::<T>::try_mutate_exists(collection_id, |collection| -> DispatchResult {
				let collection = collection.as_mut().ok_or(Error::<T>::CollectionUnknown)?;
				let currently_minted = NFTs::<T>::iter_prefix_values(collection_id).count();
				collection.max = currently_minted.try_into().unwrap();
				Ok(())
			})?;
=======
			// TODO 
>>>>>>> f5494677
			Self::deposit_event(Event::CollectionLocked(sender.unwrap_or_default(), collection_id));
			Ok(())
		}

		/// Create resource
		#[pallet::weight(10_000 + T::DbWeight::get().reads_writes(1,1))]
		#[transactional]
		pub fn add_resource(
			origin: OriginFor<T>,
			collection_id: T::CollectionId,
			nft_id: T::NftId,
			base: Option<Vec<u8>>,
			src: Option<Vec<u8>>,
			metadata: Option<Vec<u8>>,
			slot: Option<Vec<u8>>,
			license: Option<Vec<u8>>,
			thumb: Option<Vec<u8>>,
		) -> DispatchResult {
			let sender = match T::ProtocolOrigin::try_origin(origin) {
				Ok(_) => None,
				Err(origin) => Some(ensure_signed(origin)?),
			};

			let resource_id = Self::get_next_resource_id()?;
			let base_bounded = Self::to_optional_bounded_string(base)?;
			let src_bounded = Self::to_optional_bounded_string(src)?;
			let metadata_bounded = Self::to_optional_bounded_string(metadata)?;
			let slot_bounded = Self::to_optional_bounded_string(slot)?;
			let license_bounded = Self::to_optional_bounded_string(license)?;
			let thumb_bounded = Self::to_optional_bounded_string(thumb)?;

			let res = ResourceInfo {
				id: resource_id,
				base: base_bounded,
				src: src_bounded,
				metadata: metadata_bounded,
				slot: slot_bounded,
				license: license_bounded,
				thumb: thumb_bounded,
			};
			Resources::<T>::insert((collection_id, nft_id, resource_id), res);

			Self::deposit_event(Event::ResourceAdded(nft_id, resource_id));
			Ok(())
		}
		/// accept the addition of a new resource to an existing NFT
		#[pallet::weight(10_000 + T::DbWeight::get().reads_writes(1,1))]
		#[transactional]
		pub fn accept(
			origin: OriginFor<T>,
			nft_id: T::NftId,
			resource_id: T::ResourceId,
		) -> DispatchResult {
			let sender = match T::ProtocolOrigin::try_origin(origin) {
				Ok(_) => None,
				Err(origin) => Some(ensure_signed(origin)?),
			};
			Self::deposit_event(Event::ResourceAccepted(nft_id, resource_id));
			Ok(())
		}

		/// set a different order of resource priority
		#[pallet::weight(10_000 + T::DbWeight::get().reads_writes(1,1))]
		#[transactional]
		pub fn set_priority(
			origin: OriginFor<T>,
			collection_id: T::CollectionId,
			nft_id: T::NftId,
		) -> DispatchResult {
			let sender = match T::ProtocolOrigin::try_origin(origin) {
				Ok(_) => None,
				Err(origin) => Some(ensure_signed(origin)?),
			};
			Self::deposit_event(Event::PrioritySet(collection_id, nft_id));
			Ok(())
		}
	}

	impl<T: Config> Pallet<T> {
		pub fn to_bounded_string(
			name: Vec<u8>,
		) -> Result<BoundedVec<u8, T::StringLimit>, Error<T>> {
			name.try_into().map_err(|_| Error::<T>::TooLong)
		}
		pub fn to_optional_bounded_string(
			name: Option<Vec<u8>>,
		) -> Result<Option<BoundedVec<u8, T::StringLimit>>, Error<T>> {
			match name {
				Some(n) => {
					let bounded_string = Self::to_bounded_string(n)?;
					return Ok(Some(bounded_string));
				}
				None => return Ok(None),
			}
		}

		pub fn get_next_collection_id() -> Result<T::CollectionId, Error<T>> {
			NextCollectionId::<T>::try_mutate(|id| {
				let current_id = *id;
				*id = id.checked_add(&One::one()).ok_or(Error::<T>::NoAvailableCollectionId)?;
				Ok(current_id)
			})
		}
		pub fn get_next_nft_id(collection_id: T::CollectionId) -> Result<T::NftId, Error<T>> {
			NextNftId::<T>::try_mutate(collection_id, |id| {
				let current_id = *id;
				*id = id.checked_add(&One::one()).ok_or(Error::<T>::NoAvailableNftId)?;
				Ok(current_id)
			})
		}
		pub fn get_next_resource_id() -> Result<T::ResourceId, Error<T>> {
			NextResourceId::<T>::try_mutate(|id| {
				let current_id = *id;
				*id = id.checked_add(&One::one()).ok_or(Error::<T>::NoAvailableCollectionId)?;
				Ok(current_id)
			})
		}
	}
}<|MERGE_RESOLUTION|>--- conflicted
+++ resolved
@@ -208,11 +208,8 @@
 		NoPermission,
 		NoWitness,
 		CollectionNotEmpty,
-<<<<<<< HEAD
 		CollectionFullOrLocked,
-=======
 		CannotSendToDescendent,
->>>>>>> f5494677
 	}
 
 	#[pallet::call]
@@ -448,8 +445,6 @@
 					if sending_nft.rootowner != recipient_nft.rootowner {
 						sending_nft.rootowner = recipient_nft.rootowner
 					}
-<<<<<<< HEAD
-=======
 					match Children::<T>::take(cid, nid) {
 						None => Children::<T>::insert(cid, nid, vec![(collection_id, nft_id)]),
 						Some(mut kids) => {
@@ -457,7 +452,6 @@
 							Children::<T>::insert(cid, nid, kids);
 						}
 					}
->>>>>>> f5494677
 				}
 			};
 			sending_nft.owner = new_owner.clone();
@@ -552,17 +546,12 @@
 				Ok(_) => None,
 				Err(origin) => Some(ensure_signed(origin)?),
 			};
-<<<<<<< HEAD
-
 			Collections::<T>::try_mutate_exists(collection_id, |collection| -> DispatchResult {
 				let collection = collection.as_mut().ok_or(Error::<T>::CollectionUnknown)?;
 				let currently_minted = NFTs::<T>::iter_prefix_values(collection_id).count();
 				collection.max = currently_minted.try_into().unwrap();
 				Ok(())
 			})?;
-=======
-			// TODO 
->>>>>>> f5494677
 			Self::deposit_event(Event::CollectionLocked(sender.unwrap_or_default(), collection_id));
 			Ok(())
 		}
