--- conflicted
+++ resolved
@@ -102,23 +102,6 @@
 	>;
 
 	#[pallet::storage]
-<<<<<<< HEAD
-	#[pallet::getter(fn get_nfts_by_owner)]
-	/// Stores collections info
-	pub type NftsByOwner<T: Config> = StorageNMap<
-		_,
-		(
-			NMapKey<Blake2_128Concat, T::AccountId>,
-			NMapKey<Blake2_128Concat, CollectionId>,
-			NMapKey<Blake2_128Concat, NftId>,
-		),
-		(),
-		OptionQuery,
-	>;	
-
-	#[pallet::storage]
-=======
->>>>>>> 92dc1563
 	#[pallet::getter(fn nfts)]
 	/// Stores nft info
 	pub type Nfts<T: Config> =
