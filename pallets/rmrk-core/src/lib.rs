--- conflicted
+++ resolved
@@ -28,19 +28,16 @@
 	<T as frame_system::Config>::AccountId,
 	BoundedVec<u8, <T as pallet_uniques::Config>::StringLimit>,
 >;
-<<<<<<< HEAD
 pub type ResourceOf<T, R, P> = ResourceInfo::<
 	BoundedVec<u8, R>,
 	BoundedVec<u8, <T as pallet_uniques::Config>::StringLimit>,
 	BoundedVec<PartId, P>
 	>;
-=======
 
 pub type BoundedCollectionSymbolOf<T> = BoundedVec<u8, <T as Config>::CollectionSymbolLimit>;
 
-pub type ResourceOf<T, R> =
-	ResourceInfo<BoundedVec<u8, R>, BoundedVec<u8, <T as pallet_uniques::Config>::StringLimit>>;
->>>>>>> 078d7c9a
+// pub type ResourceOf<T, R> =
+// 	ResourceInfo<BoundedVec<u8, R>, BoundedVec<u8, <T as pallet_uniques::Config>::StringLimit>>;
 
 pub type StringLimitOf<T> = BoundedVec<u8, <T as pallet_uniques::Config>::StringLimit>;
 
@@ -72,7 +69,6 @@
 		/// The maximum resource symbol length
 		#[pallet::constant]
 		type ResourceSymbolLimit: Get<u32>;
-<<<<<<< HEAD
 
 		/// The maximum number of parts each resource may have
 		#[pallet::constant]
@@ -82,9 +78,7 @@
 		#[pallet::constant]
 		type MaxPriorities: Get<u32>;
 
-=======
 		type CollectionSymbolLimit: Get<u32>;
->>>>>>> 078d7c9a
 	}
 
 	#[pallet::storage]
