#![cfg_attr(not(feature = "std"), no_std)]
#![allow(clippy::unused_unit)]
#![allow(clippy::upper_case_acronyms)]

use codec::HasCompact;
use frame_support::{ensure, transactional, BoundedVec};
use frame_system::ensure_signed;

use sp_runtime::traits::{AtLeast32BitUnsigned, CheckedAdd, One, StaticLookup, Zero};
use sp_std::{convert::TryInto, vec::Vec};

use types::{AccountIdOrCollectionNftTuple, ClassInfo, InstanceInfo};

#[cfg(test)]
mod mock;

#[cfg(test)]
mod tests;

// pub type BalanceOf<T> = <<T as Config>::Currency as Currency<<T as
// frame_system::Config>::AccountId>>::Balance;
pub type ClassInfoOf<T> = ClassInfo<BoundedVec<u8, <T as pallet_uniques::Config>::StringLimit>>;
pub type InstanceInfoOf<T> = InstanceInfo<
	<T as frame_system::Config>::AccountId,
	BoundedVec<u8, <T as pallet_uniques::Config>::StringLimit>,
	<T as pallet::Config>::CollectionId,
	<T as pallet::Config>::NftId,
>;

pub mod types;

// Re-export pallet items so that they can be accessed from the crate namespace.
pub use pallet::*;

#[frame_support::pallet]
pub mod pallet {

	use super::*;
	use frame_support::{dispatch::DispatchResult, pallet_prelude::*};
	use frame_system::pallet_prelude::*;

	/// Configure the pallet by specifying the parameters and types on which it depends.
	#[pallet::config]
	pub trait Config: frame_system::Config + pallet_uniques::Config {
		/// Because this pallet emits events, it depends on the runtime's definition of an event.
		type Event: From<Event<Self>> + IsType<<Self as frame_system::Config>::Event>;

		type CollectionId: Member
			+ Parameter
			+ Default
			+ Copy
			+ HasCompact
			+ AtLeast32BitUnsigned
			+ Into<Self::ClassId>;

		type ProtocolOrigin: EnsureOrigin<Self::Origin>;

		type NftId: Member
			+ Parameter
			+ Default
			+ Copy
			+ HasCompact
			+ AtLeast32BitUnsigned
			+ From<Self::InstanceId>
			+ Into<Self::InstanceId>;

		type ResourceId: Member + Parameter + Default + Copy + HasCompact + AtLeast32BitUnsigned;
	}

	/// Next available collection ID.
	#[pallet::storage]
	#[pallet::getter(fn next_collection_id)]
	pub type NextCollectionId<T: Config> = StorageValue<_, T::CollectionId, ValueQuery>;

	/// Next available NFT ID.
	#[pallet::storage]
	#[pallet::getter(fn next_nft_id)]
	pub type NextNftId<T: Config> =
		StorageMap<_, Twox64Concat, T::CollectionId, T::NftId, ValueQuery>;

	#[pallet::storage]
	#[pallet::getter(fn collections)]
	/// Stores collections info
	pub type Collections<T: Config> = StorageMap<_, Twox64Concat, T::CollectionId, ClassInfoOf<T>>;

	#[pallet::storage]
	#[pallet::getter(fn nfts)]
	/// Stores nft info
	pub type NFTs<T: Config> = StorageDoubleMap<
		_,
		Twox64Concat,
		T::CollectionId,
		Twox64Concat,
		T::NftId,
		InstanceInfoOf<T>,
	>;

	#[pallet::storage]
	#[pallet::getter(fn resources)]
	/// Stores resource info
	pub type Resources<T: Config> =
		StorageDoubleMap<_, Twox64Concat, T::NftId, Twox64Concat, T::ResourceId, InstanceInfoOf<T>>;

	#[pallet::pallet]
	#[pallet::generate_store(pub(super) trait Store)]
	pub struct Pallet<T>(_);

	// Pallets use events to inform users when important changes are made.
	// https://docs.substrate.io/v3/runtime/events-and-errors
	#[pallet::event]
	#[pallet::generate_deposit(pub(super) fn deposit_event)]
	pub enum Event<T: Config> {
		CollectionCreated(T::AccountId, T::CollectionId),
		NftMinted(T::AccountId, T::CollectionId, T::NftId),
		NFTBurned(T::AccountId, T::NftId),
		CollectionBurned(T::AccountId, T::CollectionId),
		NFTSent(
			T::AccountId,
			AccountIdOrCollectionNftTuple<T::AccountId, T::CollectionId, T::NftId>,
			T::CollectionId,
			T::NftId,
		),
		IssuerChanged(T::AccountId, T::AccountId, T::CollectionId),
		PropertySet(
			T::CollectionId,
			Option<T::NftId>,
			BoundedVec<u8, T::KeyLimit>,
			BoundedVec<u8, T::ValueLimit>,
		),
		CollectionLocked(T::AccountId, T::CollectionId),
		ResourceAdded(T::NftId, T::ResourceId),
		ResourceAccepted(T::NftId, T::ResourceId),
		PrioritySet(T::CollectionId, T::NftId),
	}

	// Errors inform users that something went wrong.
	#[pallet::error]
	pub enum Error<T> {
		/// Error names should be descriptive.
		NoneValue,
		/// Errors should have helpful documentation associated with them.
		StorageOverflow,
		TooLong,
		NoAvailableCollectionId,
		MetadataNotSet,
		AuthorNotSet,
		NoAvailableNftId,
		NotInRange,
		RoyaltyNotSet,
		CollectionUnknown,
<<<<<<< HEAD
		NoPermission,
=======
>>>>>>> eca5439b
	}

	#[pallet::call]
	impl<T: Config> Pallet<T> {
		/// Mints an NFT in the specified collection
		/// Sets metadata and the royalty attribute
		///
		/// Parameters:
		/// - `collection_id`: The class of the asset to be minted.
		/// - `nft_id`: The nft value of the asset to be minted.
		/// - `author`: Receiver of the royalty
		/// - `royalty`: Percentage reward from each trade for the author
		/// - `metadata`: Arbitrary data about an nft, e.g. IPFS hash
		#[pallet::weight(10_000 + T::DbWeight::get().reads_writes(1,1))]
		#[transactional]
		pub fn mint_nft(
			origin: OriginFor<T>,
			owner: T::AccountId,
			collection_id: T::CollectionId,
			author: Option<T::AccountId>,
			royalty: Option<u8>,
			metadata: Option<Vec<u8>>,
		) -> DispatchResult {
			let sender = match T::ProtocolOrigin::try_origin(origin) {
				Ok(_) => None,
				Err(origin) => Some(ensure_signed(origin)?),
			};

			let _ = Self::collections(collection_id).ok_or(Error::<T>::CollectionUnknown)?;

			if let Some(r) = royalty {
				ensure!(r < 100, Error::<T>::NotInRange);
			}

			let nft_id: T::NftId = Self::get_next_nft_id(collection_id)?;

			pallet_uniques::Pallet::<T>::do_mint(
				collection_id.into(),
				nft_id.into(),
				sender.clone().unwrap_or_default(),
				|_details| Ok(()),
			)?;

			let metadata_bounded =
				Self::to_bounded_string(metadata.ok_or(Error::<T>::MetadataNotSet)?)?;
			let author = author.ok_or(Error::<T>::AuthorNotSet)?;
			let royalty = royalty.ok_or(Error::<T>::RoyaltyNotSet)?;

			let rootowner = owner.clone();
			let owner = AccountIdOrCollectionNftTuple::AccountId(owner.clone());

			NFTs::<T>::insert(
				collection_id,
				nft_id,
				InstanceInfo { owner, rootowner, author, royalty, metadata: metadata_bounded },
			);

			Self::deposit_event(Event::NftMinted(
				sender.unwrap_or_default(),
				collection_id,
				nft_id,
			));

			Ok(())
		}

		/// Create a collection
		#[pallet::weight(10_000 + T::DbWeight::get().reads_writes(1,1))]
		#[transactional]
		pub fn create_collection(origin: OriginFor<T>, metadata: Vec<u8>) -> DispatchResult {
			let sender = match T::ProtocolOrigin::try_origin(origin) {
				Ok(_) => None,
				Err(origin) => Some(ensure_signed(origin)?),
			};

			let collection_id = Self::get_next_collection_id()?;

			let metadata_bounded = Self::to_bounded_string(metadata)?;

			pallet_uniques::Pallet::<T>::do_create_class(
				collection_id.into(),
				sender.clone().unwrap_or_default(),
				sender.clone().unwrap_or_default(),
				T::ClassDeposit::get(),
				false,
				pallet_uniques::Event::Created(
					collection_id.into(),
					sender.clone().unwrap_or_default(),
					sender.clone().unwrap_or_default(),
				),
			)?;

			Collections::<T>::insert(collection_id, ClassInfo { metadata: metadata_bounded });

			Self::deposit_event(Event::CollectionCreated(
				sender.unwrap_or_default(),
				collection_id,
			));
			Ok(())
		}

		/// burn nft
		#[pallet::weight(10_000 + T::DbWeight::get().reads_writes(1,1))]
		#[transactional]
		pub fn burn_nft(origin: OriginFor<T>, nft_id: T::NftId) -> DispatchResult {
			let sender = match T::ProtocolOrigin::try_origin(origin) {
				Ok(_) => None,
				Err(origin) => Some(ensure_signed(origin)?),
			};
			// TODO
			// pallet_uniques::Pallet::<T>::burn
			Self::deposit_event(Event::NFTBurned(sender.unwrap_or_default(), nft_id));
			Ok(())
		}

		/// burn collection
		#[pallet::weight(10_000 + T::DbWeight::get().reads_writes(1,1))]
		#[transactional]
		pub fn burn_collection(
			origin: OriginFor<T>,
			collection_id: T::CollectionId,
		) -> DispatchResult {
			let sender = match T::ProtocolOrigin::try_origin(origin) {
				Ok(_) => None,
				Err(origin) => Some(ensure_signed(origin)?),
			};
			// TODO
			Self::deposit_event(Event::CollectionBurned(sender.unwrap_or_default(), collection_id));
			Ok(())
		}

		/// transfer NFT from account A to (account B or NFT)
		#[pallet::weight(10_000 + T::DbWeight::get().reads_writes(1,1))]
		#[transactional]
		pub fn send(
			origin: OriginFor<T>,
			collection_id: T::CollectionId,
			nft_id: T::NftId,
			new_owner: AccountIdOrCollectionNftTuple<T::AccountId, T::CollectionId, T::NftId>,
		) -> DispatchResult {
			let sender = match T::ProtocolOrigin::try_origin(origin) {
				Ok(_) => None,
				Err(origin) => Some(ensure_signed(origin)?),
			};

			let mut sending_nft =
				NFTs::<T>::get(collection_id, nft_id).ok_or(Error::<T>::NoAvailableNftId)?;
			ensure!(
				sending_nft.rootowner == sender.clone().unwrap_or_default(),
				Error::<T>::NoPermission
			);

			match new_owner.clone() {
				AccountIdOrCollectionNftTuple::AccountId(account_id) => {
					sending_nft.rootowner = account_id.clone();
				}
				AccountIdOrCollectionNftTuple::CollectionAndNftTuple(cid, nid) => {
					let recipient_nft =
						NFTs::<T>::get(cid, nid).ok_or(Error::<T>::NoAvailableNftId)?;
					if sending_nft.rootowner != recipient_nft.rootowner {
						sending_nft.rootowner = recipient_nft.rootowner
					}
				}
			};
			sending_nft.owner = new_owner.clone();

			NFTs::<T>::remove(collection_id, nft_id);
			NFTs::<T>::insert(collection_id, nft_id, sending_nft);

			Self::deposit_event(Event::NFTSent(
				sender.unwrap_or_default(),
				new_owner,
				collection_id,
				nft_id,
			));
			Ok(())
		}

		/// changing the issuer of a collection or a base
		#[pallet::weight(10_000 + T::DbWeight::get().reads_writes(1,1))]
		#[transactional]
		pub fn change_issuer(
			origin: OriginFor<T>,
			collection_id: T::CollectionId,
			dest: <T::Lookup as StaticLookup>::Source,
		) -> DispatchResult {
			let sender = match T::ProtocolOrigin::try_origin(origin) {
				Ok(_) => None,
				Err(origin) => Some(ensure_signed(origin)?),
			};
			let dest = T::Lookup::lookup(dest)?;
			// TODO
			Self::deposit_event(Event::IssuerChanged(
				sender.unwrap_or_default(),
				dest,
				collection_id,
			));
			Ok(())
		}

		/// set a custom value on an NFT
		#[pallet::weight(10_000 + T::DbWeight::get().reads_writes(1,1))]
		#[transactional]
		pub fn set_property(
			origin: OriginFor<T>,
			#[pallet::compact] collection_id: T::CollectionId,
			maybe_nft_id: Option<T::NftId>,
			key: BoundedVec<u8, T::KeyLimit>,
			value: BoundedVec<u8, T::ValueLimit>,
		) -> DispatchResult {
			let sender = match T::ProtocolOrigin::try_origin(origin) {
				Ok(_) => None,
				Err(origin) => Some(ensure_signed(origin)?),
			};
			// TODO
			Self::deposit_event(Event::PropertySet(collection_id, maybe_nft_id, key, value));
			Ok(())
		}

		/// lock collection
		#[pallet::weight(10_000 + T::DbWeight::get().reads_writes(1,1))]
		#[transactional]
		pub fn lock_collection(
			origin: OriginFor<T>,
			collection_id: T::CollectionId,
		) -> DispatchResult {
			let sender = match T::ProtocolOrigin::try_origin(origin) {
				Ok(_) => None,
				Err(origin) => Some(ensure_signed(origin)?),
			};
			// TODO
			Self::deposit_event(Event::CollectionLocked(sender.unwrap_or_default(), collection_id));
			Ok(())
		}

		/// add resource
		#[pallet::weight(10_000 + T::DbWeight::get().reads_writes(1,1))]
		#[transactional]
		pub fn add_resource(
			origin: OriginFor<T>,
			nft_id: T::NftId,
			resource_id: T::ResourceId,
		) -> DispatchResult {
			let sender = match T::ProtocolOrigin::try_origin(origin) {
				Ok(_) => None,
				Err(origin) => Some(ensure_signed(origin)?),
			};
			// TODO, add resource_id
			Self::deposit_event(Event::ResourceAdded(nft_id, resource_id));
			Ok(())
		}
		/// accept the addition of a new resource to an existing NFT
		#[pallet::weight(10_000 + T::DbWeight::get().reads_writes(1,1))]
		#[transactional]
		pub fn accept(
			origin: OriginFor<T>,
			nft_id: T::NftId,
			resource_id: T::ResourceId,
		) -> DispatchResult {
			let sender = match T::ProtocolOrigin::try_origin(origin) {
				Ok(_) => None,
				Err(origin) => Some(ensure_signed(origin)?),
			};
			Self::deposit_event(Event::ResourceAccepted(nft_id, resource_id));
			Ok(())
		}

		/// set a different order of resource priority
		#[pallet::weight(10_000 + T::DbWeight::get().reads_writes(1,1))]
		#[transactional]
		pub fn set_priority(
			origin: OriginFor<T>,
			collection_id: T::CollectionId,
			nft_id: T::NftId,
		) -> DispatchResult {
			let sender = match T::ProtocolOrigin::try_origin(origin) {
				Ok(_) => None,
				Err(origin) => Some(ensure_signed(origin)?),
			};
			Self::deposit_event(Event::PrioritySet(collection_id, nft_id));
			Ok(())
		}
	}

	impl<T: Config> Pallet<T> {
		pub fn to_bounded_string(
			name: Vec<u8>,
		) -> Result<BoundedVec<u8, T::StringLimit>, Error<T>> {
			name.try_into().map_err(|_| Error::<T>::TooLong)
		}
		pub fn get_next_collection_id() -> Result<T::CollectionId, Error<T>> {
			NextCollectionId::<T>::try_mutate(|id| {
				let current_id = *id;
				*id = id.checked_add(&One::one()).ok_or(Error::<T>::NoAvailableCollectionId)?;
				Ok(current_id)
			})
		}
		pub fn get_next_nft_id(collection_id: T::CollectionId) -> Result<T::NftId, Error<T>> {
			NextNftId::<T>::try_mutate(collection_id, |id| {
				let current_id = *id;
				*id = id.checked_add(&One::one()).ok_or(Error::<T>::NoAvailableNftId)?;
				Ok(current_id)
			})
		}
	}
}<|MERGE_RESOLUTION|>--- conflicted
+++ resolved
@@ -148,10 +148,7 @@
 		NotInRange,
 		RoyaltyNotSet,
 		CollectionUnknown,
-<<<<<<< HEAD
 		NoPermission,
-=======
->>>>>>> eca5439b
 	}
 
 	#[pallet::call]
