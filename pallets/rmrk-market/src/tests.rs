use super::*;
use crate::mock::*;
use mock::{Event as MockEvent, *};
use frame_support::{assert_noop, assert_ok};

use sp_std::{convert::TryInto, vec::Vec};
use sp_runtime::Permill;

/// Turns a string into a BoundedVec
fn stb(s: &str) -> BoundedVec<u8, ValueLimit> {
	s.as_bytes().to_vec().try_into().unwrap()
}

/// Turns a string into a BoundedVec
fn stbk(s: &str) -> BoundedVec<u8, KeyLimit> {
	s.as_bytes().to_vec().try_into().unwrap()
}

/// Turns a string into a Vec
fn stv(s: &str) -> Vec<u8> {
	s.as_bytes().to_vec()
}

macro_rules! bvec {
	($( $x:tt )*) => {
		vec![$( $x )*].try_into().unwrap()
	}
}

/// Shortcut for a test collection creation (Alice is issue, max NFTs is 5)
fn basic_collection() -> DispatchResult {
	RmrkCore::create_collection(Origin::signed(ALICE), bvec![0u8; 20], Some(5), bvec![0u8; 15])
}

/// Shortcut for a basic mint (Alice owner, Collection ID 0, Royalty 1.525)
fn basic_mint() -> DispatchResult {
	RmrkCore::mint_nft(
		Origin::signed(ALICE),
		ALICE,
		COLLECTION_ID_0,
		Some(ALICE),
		Some(Permill::from_float(1.525)),
		bvec![0u8; 20],
	)
}

#[test]
fn list_works() {
	new_test_ext().execute_with(|| {
		// Create a basic collection
		assert_ok!(basic_collection());
		// Collection nfts_count should be 0 prior to minting
		assert_eq!(RmrkCore::collections(COLLECTION_ID_0).unwrap().nfts_count, 0);
		// Mint an NFT
		assert_ok!(basic_mint());
		// Mint another NFT
		assert_ok!(basic_mint());
		// Minting an NFT should cause nfts_count to increase to 1
		assert_eq!(RmrkCore::collections(COLLECTION_ID_0).unwrap().nfts_count, 2);
		// BOB shouldn't be able to list ALICE's NFT
		assert_noop!(RmrkMarket::list(
			Origin::signed(BOB),
			COLLECTION_ID_0,
			NFT_ID_0,
			10u128,
			None,
			),
			Error::<Test>::NoPermission
		);
		// ALICE cannot list a non-existing NFT
		assert_noop!(RmrkMarket::list(
			Origin::signed(ALICE),
			COLLECTION_ID_0,
			NOT_EXISTING_NFT_ID,
			10u128,
			None,
			),
			Error::<Test>::TokenDoesNotExist
		);
		// ALICE sends NFT [0,1] to NFT [0,0]
		assert_ok!(RmrkCore::send(
			Origin::signed(ALICE),
			COLLECTION_ID_0,
			NFT_ID_1,
			AccountIdOrCollectionNftTuple::CollectionAndNftTuple(COLLECTION_ID_0, NFT_ID_0),
		));
		// Successful send to NFT triggers NFTSent event
		System::assert_last_event(MockEvent::RmrkCore(pallet_rmrk_core::Event::NFTSent {
			sender: ALICE,
			recipient: AccountIdOrCollectionNftTuple::CollectionAndNftTuple(COLLECTION_ID_0, NFT_ID_0),
			collection_id: COLLECTION_ID_0,
			nft_id: NFT_ID_1,
			approval_required: false,
		}));
		// ALICE cannot list NFT [0,1] bc it is owned by NFT[0,0]
		assert_noop!(RmrkMarket::list(
			Origin::signed(ALICE),
			COLLECTION_ID_0,
			NFT_ID_1,
			10u128,
			None,
			),
			Error::<Test>::CannotListNftOwnedByNft
		);
		// ALICE lists the NFT successfully
		assert_ok!(RmrkMarket::list(
			Origin::signed(ALICE),
			COLLECTION_ID_0,
			NFT_ID_0,
			10u128,
			None,
		));
		// Listed NFT should trigger TokenListed event
		System::assert_last_event(MockEvent::RmrkMarket(crate::Event::TokenListed {
			owner: ALICE,
			collection_id: 0,
			nft_id: 0,
			price: 10u128,
		}));
	});
}

#[test]
fn buy_works() {
	new_test_ext().execute_with(|| {
		// Create a basic collection
		assert_ok!(basic_collection());
		// Collection nfts_count should be 0 prior to minting
		assert_eq!(RmrkCore::collections(COLLECTION_ID_0).unwrap().nfts_count, 0);
		// Mint an NFT
		assert_ok!(basic_mint());
		// Minting an NFT should cause nfts_count to increase to 1
		assert_eq!(RmrkCore::collections(COLLECTION_ID_0).unwrap().nfts_count, 1);
		// ALICE lists the NFT successfully
		assert_ok!(RmrkMarket::list(
			Origin::signed(ALICE),
			COLLECTION_ID_0,
			NFT_ID_0,
			10u128,
			None,
		));
		// Listed NFT should trigger TokenListed event
		System::assert_last_event(MockEvent::RmrkMarket(crate::Event::TokenListed {
			owner: ALICE,
			collection_id: COLLECTION_ID_0,
			nft_id: NFT_ID_0,
			price: 10u128,
		}));
		// Ensure that ALICE cannot buy the listed NFT
		assert_noop!(RmrkMarket::buy(
			Origin::signed(ALICE),
			COLLECTION_ID_0,
			NFT_ID_0,
			),
			Error::<Test>::CannotBuyOwnToken
		);
		// BOB buys the NFT and the NFT is transferred from ALICE to BOB
		assert_ok!(RmrkMarket::buy(
			Origin::signed(BOB),
			COLLECTION_ID_0,
			NFT_ID_0,
		));
		// Bought NFT should trigger TokenSold event
		System::assert_last_event(MockEvent::RmrkMarket(crate::Event::TokenSold {
			owner: ALICE,
			buyer: BOB,
			collection_id: 0,
			nft_id: 0,
			price: 10u128,
		}));
		// Ensure BOB is the new owner of NFT (0,0)
		assert_eq!(Uniques::owner(COLLECTION_ID_0, NFT_ID_0), Some(BOB));
	});
}

#[test]
fn buy_wont_work_after_list_expires() {
	new_test_ext().execute_with(|| {
		// Create a basic collection
		assert_ok!(basic_collection());
		// Collection nfts_count should be 0 prior to minting
		assert_eq!(RmrkCore::collections(COLLECTION_ID_0).unwrap().nfts_count, 0);
		// Mint an NFT
		assert_ok!(basic_mint());
		// Minting an NFT should cause nfts_count to increase to 1
		assert_eq!(RmrkCore::collections(COLLECTION_ID_0).unwrap().nfts_count, 1);
		// ALICE lists the NFT successfully
		assert_ok!(RmrkMarket::list(
			Origin::signed(ALICE),
			COLLECTION_ID_0,
			NFT_ID_0,
			10u128,
			Some(1),
		));
		// Listed NFT should trigger TokenListed event
		System::assert_last_event(MockEvent::RmrkMarket(crate::Event::TokenListed {
			owner: ALICE,
			collection_id: COLLECTION_ID_0,
			nft_id: NFT_ID_0,
			price: 10u128,
		}));
		// Set block number to expired block
		System::set_block_number(2);
		// Ensure that BOB cannot buy the listed NFT as the listing expired
		assert_noop!(RmrkMarket::buy(
			Origin::signed(BOB),
			COLLECTION_ID_0,
			NFT_ID_0,
			),
			Error::<Test>::ListingHasExpired
		);
	});
}

#[test]
fn send_wont_work_if_sent_after_list() {
	new_test_ext().execute_with(|| {
		// Create a basic collection
		assert_ok!(basic_collection());
		// Collection nfts_count should be 0 prior to minting
		assert_eq!(RmrkCore::collections(COLLECTION_ID_0).unwrap().nfts_count, 0);
		// Mint an NFT
		assert_ok!(basic_mint());
		// Minting an NFT should cause nfts_count to increase to 1
		assert_eq!(RmrkCore::collections(COLLECTION_ID_0).unwrap().nfts_count, 1);
		// ALICE lists the NFT successfully
		assert_ok!(RmrkMarket::list(
			Origin::signed(ALICE),
			COLLECTION_ID_0,
			NFT_ID_0,
			10u128,
			None,
		));
		// Listed NFT should trigger TokenListed event
		System::assert_last_event(MockEvent::RmrkMarket(crate::Event::TokenListed {
			owner: ALICE,
			collection_id: COLLECTION_ID_0,
			nft_id: NFT_ID_0,
			price: 10u128,
		}));
		// Ensure that ALICE cannot buy the listed NFT
		assert_noop!(RmrkMarket::buy(
			Origin::signed(ALICE),
			COLLECTION_ID_0,
			NFT_ID_0,
			),
			Error::<Test>::CannotBuyOwnToken
		);
		// Ensure ALICE cannot sends CHARLIE NFT [0,0] bc it is now locked
		assert_noop!(RmrkCore::send(
			Origin::signed(ALICE),
			COLLECTION_ID_0,
			NFT_ID_0,
			AccountIdOrCollectionNftTuple::AccountId(CHARLIE),
<<<<<<< HEAD
			),
			pallet_rmrk_core::Error::<Test>::NftIsLocked
		);
=======
		));
		// Successful send to NFT triggers NFTSent event
		System::assert_last_event(MockEvent::RmrkCore(pallet_rmrk_core::Event::NFTSent {
			sender: ALICE,
			recipient: AccountIdOrCollectionNftTuple::AccountId(CHARLIE),
			collection_id: COLLECTION_ID_0,
			nft_id: NFT_ID_0,
			approval_required: false,
		}));
>>>>>>> b47d3114
		// BOB buys the NFT and the NFT is transferred from ALICE to BOB
		assert_ok!(RmrkMarket::buy(
			Origin::signed(BOB),
			COLLECTION_ID_0,
			NFT_ID_0,
		));
		// Bought NFT should trigger TokenSold event
		System::assert_last_event(MockEvent::RmrkMarket(crate::Event::TokenSold {
			owner: ALICE,
			buyer: BOB,
			collection_id: 0,
			nft_id: 0,
			price: 10u128,
		}));
		// Ensure BOB is the still new owner of NFT (0,0)
		assert_eq!(Uniques::owner(COLLECTION_ID_0, NFT_ID_0), Some(BOB));
	});
}

#[test]
fn send_to_nft_wont_work_after_list() {
	new_test_ext().execute_with(|| {
		// Create a basic collection
		assert_ok!(basic_collection());
		// Collection nfts_count should be 0 prior to minting
		assert_eq!(RmrkCore::collections(COLLECTION_ID_0).unwrap().nfts_count, 0);
		// Mint an two NFTs
		assert_ok!(basic_mint());
		assert_ok!(basic_mint());
		// Minting an NFT should cause nfts_count to increase to 1
		assert_eq!(RmrkCore::collections(COLLECTION_ID_0).unwrap().nfts_count, 2);
		// ALICE lists the NFT successfully
		assert_ok!(RmrkMarket::list(
			Origin::signed(ALICE),
			COLLECTION_ID_0,
			NFT_ID_0,
			10u128,
			None,
		));
		// Listed NFT should trigger TokenListed event
		System::assert_last_event(MockEvent::RmrkMarket(crate::Event::TokenListed {
			owner: ALICE,
			collection_id: COLLECTION_ID_0,
			nft_id: NFT_ID_0,
			price: 10u128,
		}));
		// Ensure that ALICE cannot buy the listed NFT
		assert_noop!(RmrkMarket::buy(
			Origin::signed(ALICE),
			COLLECTION_ID_0,
			NFT_ID_0,
			),
			Error::<Test>::CannotBuyOwnToken
		);
		// ALICE sends NFT [0,0] to NFT [0,1] won't work
		assert_noop!(RmrkCore::send(
			Origin::signed(ALICE),
			COLLECTION_ID_0,
			NFT_ID_0,
			AccountIdOrCollectionNftTuple::CollectionAndNftTuple(COLLECTION_ID_0, NFT_ID_1),
			),
			pallet_rmrk_core::Error::<Test>::NftIsLocked
		);
		// BOB buys the NFT and the NFT is transferred from ALICE to BOB
		assert_ok!(RmrkMarket::buy(
			Origin::signed(BOB),
			COLLECTION_ID_0,
			NFT_ID_0,
		));
<<<<<<< HEAD
		// Bought NFT should trigger TokenSold event
		System::assert_last_event(MockEvent::RmrkMarket(crate::Event::TokenSold {
			owner: ALICE,
			buyer: BOB,
			collection_id: 0,
			nft_id: 0,
			price: 10u128,
=======
		// Successful send to NFT triggers NFTSent event
		System::assert_last_event(MockEvent::RmrkCore(pallet_rmrk_core::Event::NFTSent {
			sender: ALICE,
			recipient: AccountIdOrCollectionNftTuple::CollectionAndNftTuple(COLLECTION_ID_0, NFT_ID_1),
			collection_id: COLLECTION_ID_0,
			nft_id: NFT_ID_0,
			approval_required: false,
>>>>>>> b47d3114
		}));
		// Ensure BOB is the still new owner of NFT [0,0]
		assert_eq!(Uniques::owner(COLLECTION_ID_0, NFT_ID_0), Some(BOB));
		// BOB can now send NFT [0,0] to NFT [0,1] since NFT is not locked
		assert_ok!(RmrkCore::send(
			Origin::signed(BOB),
			COLLECTION_ID_0,
			NFT_ID_0,
			AccountIdOrCollectionNftTuple::CollectionAndNftTuple(COLLECTION_ID_0, NFT_ID_1),
		));
		// Successful send triggers NFTSent event
		System::assert_last_event(MockEvent::RmrkCore(pallet_rmrk_core::Event::NFTSent {
			sender: BOB,
			recipient: AccountIdOrCollectionNftTuple::CollectionAndNftTuple(COLLECTION_ID_0, NFT_ID_1),
			collection_id: 0,
			nft_id: 0,
		}));
	});
}

#[test]
fn accept_offer_wont_work_if_traded_to_nft_after_list() {
	new_test_ext().execute_with(|| {
		// Create a basic collection
		assert_ok!(basic_collection());
		// Collection nfts_count should be 0 prior to minting
		assert_eq!(RmrkCore::collections(COLLECTION_ID_0).unwrap().nfts_count, 0);
		// Mint an two NFTs
		assert_ok!(basic_mint());
		assert_ok!(basic_mint());
		// Minting an NFT should cause nfts_count to increase to 1
		assert_eq!(RmrkCore::collections(COLLECTION_ID_0).unwrap().nfts_count, 2);
		// BOB successfully places offer
		assert_ok!(RmrkMarket::make_offer(
			Origin::signed(BOB),
			COLLECTION_ID_0,
			NFT_ID_0,
			MIN_OFFER_ON_NFT,
			None,
		));
		// Offer from BOB on ALICE's NFT should trigger OfferPlaced event
		System::assert_last_event(MockEvent::RmrkMarket(crate::Event::OfferPlaced {
			offerer: BOB,
			collection_id: COLLECTION_ID_0,
			nft_id: NFT_ID_0,
			price: MIN_OFFER_ON_NFT,
		}));
		// ALICE sends NFT [0,0] to NFT [0.1]
		assert_ok!(RmrkCore::send(
			Origin::signed(ALICE),
			COLLECTION_ID_0,
			NFT_ID_0,
			AccountIdOrCollectionNftTuple::CollectionAndNftTuple(COLLECTION_ID_0, NFT_ID_1),
		));
		// Successful send to NFT triggers NFTSent event
		System::assert_last_event(MockEvent::RmrkCore(pallet_rmrk_core::Event::NFTSent {
			sender: ALICE,
			recipient: AccountIdOrCollectionNftTuple::CollectionAndNftTuple(COLLECTION_ID_0, NFT_ID_1),
			collection_id: COLLECTION_ID_0,
			nft_id: NFT_ID_0,
			approval_required: false,
		}));
		// ALICE cannot accept offer anymore
		assert_noop!(RmrkMarket::accept_offer(
			Origin::signed(ALICE),
			COLLECTION_ID_0,
			NFT_ID_0,
			BOB,
			),
			Error::<Test>::NoPermission
		);
	});
}

#[test]
fn unlist_works() {
	new_test_ext().execute_with(|| {
		// Create a basic collection
		assert_ok!(basic_collection());
		// Collection nfts_count should be 0 prior to minting
		assert_eq!(RmrkCore::collections(COLLECTION_ID_0).unwrap().nfts_count, 0);
		// Mint an NFT
		assert_ok!(basic_mint());
		// Mint another NFT
		assert_ok!(basic_mint());
		// Minting an NFT should cause nfts_count to increase to 1
		assert_eq!(RmrkCore::collections(COLLECTION_ID_0).unwrap().nfts_count, 2);
		// BOB shouldn't be able to list ALICE's NFT
		assert_noop!(RmrkMarket::list(
			Origin::signed(BOB),
			COLLECTION_ID_0,
			NFT_ID_0,
			10u128,
			None,
			),
			Error::<Test>::NoPermission
		);
		// ALICE cannot list a non-existing NFT
		assert_noop!(RmrkMarket::list(
			Origin::signed(ALICE),
			COLLECTION_ID_0,
			NOT_EXISTING_NFT_ID,
			10u128,
			None,
			),
			Error::<Test>::TokenDoesNotExist
		);
		// ALICE cannot unlist a NFT if not listed
		assert_noop!(RmrkMarket::unlist(
			Origin::signed(ALICE),
			COLLECTION_ID_0,
			NFT_ID_0,
			),
			Error::<Test>::CannotUnlistToken
		);
		// ALICE lists the NFT successfully
		assert_ok!(RmrkMarket::list(
			Origin::signed(ALICE),
			COLLECTION_ID_0,
			NFT_ID_0,
			10u128,
			None,
		));
		// Listed NFT should trigger TokenListed event
		System::assert_last_event(MockEvent::RmrkMarket(crate::Event::TokenListed {
			owner: ALICE,
			collection_id: COLLECTION_ID_0,
			nft_id: NFT_ID_0,
			price: 10u128,
		}));
		// BOB cannot unlist a NFT if not owned by BOB
		assert_noop!(RmrkMarket::unlist(
			Origin::signed(BOB),
			COLLECTION_ID_0,
			NFT_ID_0,
			),
			Error::<Test>::NoPermission
		);
		// ALICE unlists the NFT successfully
		assert_ok!(RmrkMarket::unlist(
			Origin::signed(ALICE),
			COLLECTION_ID_0,
			NFT_ID_0,
		));
		// Unisted NFT should trigger TokenUnlisted event
		System::assert_last_event(MockEvent::RmrkMarket(crate::Event::TokenUnlisted {
			owner: ALICE,
			collection_id: COLLECTION_ID_0,
			nft_id: NFT_ID_0,
		}));
	});
}

#[test]
fn offer_works() {
	new_test_ext().execute_with(|| {
		// Create a basic collection
		assert_ok!(basic_collection());
		// Collection nfts_count should be 0 prior to minting
		assert_eq!(RmrkCore::collections(COLLECTION_ID_0).unwrap().nfts_count, 0);
		// ALICE cannot offer on a non-existing NFT
		assert_noop!(RmrkMarket::make_offer(
			Origin::signed(ALICE),
			COLLECTION_ID_0,
			NFT_ID_0,
			MIN_OFFER_ON_NFT,
			None,
			),
			Error::<Test>::TokenDoesNotExist
		);
		// Mint an NFT
		assert_ok!(basic_mint());
		// Minting an NFT should cause nfts_count to increase to 1
		assert_eq!(RmrkCore::collections(COLLECTION_ID_0).unwrap().nfts_count, 1);
		// ALICE cannot offer on own NFT
		assert_noop!(RmrkMarket::make_offer(
			Origin::signed(ALICE),
			COLLECTION_ID_0,
			NFT_ID_0,
			MIN_OFFER_ON_NFT,
			None,
			),
			Error::<Test>::CannotOfferOnOwnToken
		);
		// BOB cannot offer below the MinimumOfferAmount threshold
		assert_noop!(RmrkMarket::make_offer(
			Origin::signed(BOB),
			COLLECTION_ID_0,
			NFT_ID_0,
			MIN_OFFER_ON_NFT - 1,
			None,
			),
			Error::<Test>::OfferTooLow
		);
		// BOB successfully places offer
		assert_ok!(RmrkMarket::make_offer(
			Origin::signed(BOB),
			COLLECTION_ID_0,
			NFT_ID_0,
			MIN_OFFER_ON_NFT,
			None,
		));
		// Offer from BOB on ALICE's NFT should trigger OfferPlaced event
		System::assert_last_event(MockEvent::RmrkMarket(crate::Event::OfferPlaced {
			offerer: BOB,
			collection_id: COLLECTION_ID_0,
			nft_id: NFT_ID_0,
			price: MIN_OFFER_ON_NFT,
		}));
		// BOB cannot offer again on a NFT with an active offer
		assert_noop!(RmrkMarket::make_offer(
			Origin::signed(BOB),
			COLLECTION_ID_0,
			NFT_ID_0,
			MIN_OFFER_ON_NFT + 50,
			None,
			),
			Error::<Test>::AlreadyOffered
		);
	});
}

#[test]
fn offer_withdrawn_works() {
	new_test_ext().execute_with(|| {
		// Create a basic collection
		assert_ok!(basic_collection());
		// Collection nfts_count should be 0 prior to minting
		assert_eq!(RmrkCore::collections(COLLECTION_ID_0).unwrap().nfts_count, 0);
		// ALICE cannot offer on a non-existing NFT
		assert_noop!(RmrkMarket::make_offer(
			Origin::signed(ALICE),
			COLLECTION_ID_0,
			NFT_ID_0,
			MIN_OFFER_ON_NFT,
			None,
			),
			Error::<Test>::TokenDoesNotExist
		);
		// Mint an NFT
		assert_ok!(basic_mint());
		// Minting an NFT should cause nfts_count to increase to 1
		assert_eq!(RmrkCore::collections(COLLECTION_ID_0).unwrap().nfts_count, 1);
		// ALICE cannot offer on own NFT
		assert_noop!(RmrkMarket::make_offer(
			Origin::signed(ALICE),
			COLLECTION_ID_0,
			NFT_ID_0,
			MIN_OFFER_ON_NFT,
			None,
			),
			Error::<Test>::CannotOfferOnOwnToken
		);
		// BOB cannot offer below the MinimumOfferAmount threshold
		assert_noop!(RmrkMarket::make_offer(
			Origin::signed(BOB),
			COLLECTION_ID_0,
			NFT_ID_0,
			MIN_OFFER_ON_NFT - 1,
			None,
			),
			Error::<Test>::OfferTooLow
		);
		// BOB cannot withdraw an offer that hasn't been made
		assert_noop!(RmrkMarket::withdraw_offer(
			Origin::signed(BOB),
			COLLECTION_ID_0,
			NFT_ID_0,
			),
			Error::<Test>::UnknownOffer
		);
		// BOB successfully places offer
		assert_ok!(RmrkMarket::make_offer(
			Origin::signed(BOB),
			COLLECTION_ID_0,
			NFT_ID_0,
			MIN_OFFER_ON_NFT,
			None,
		));
		// Offer from BOB on ALICE's NFT should trigger OfferPlaced event
		System::assert_last_event(MockEvent::RmrkMarket(crate::Event::OfferPlaced {
			offerer: BOB,
			collection_id: COLLECTION_ID_0,
			nft_id: NFT_ID_0,
			price: MIN_OFFER_ON_NFT,
		}));
		// ALICE cannot withdraw offer on own NFT
		assert_noop!(RmrkMarket::withdraw_offer(
			Origin::signed(ALICE),
			COLLECTION_ID_0,
			NFT_ID_0,
			),
			Error::<Test>::UnknownOffer
		);
		// BOB successfully places withdraws offer
		assert_ok!(RmrkMarket::withdraw_offer(
			Origin::signed(BOB),
			COLLECTION_ID_0,
			NFT_ID_0,
		));
		// Offer from BOB on ALICE's NFT should trigger OfferPlaced event
		System::assert_last_event(MockEvent::RmrkMarket(crate::Event::OfferWithdrawn {
			sender: BOB,
			collection_id: COLLECTION_ID_0,
			nft_id: NFT_ID_0,
		}));
		// ALICE cannot accept offer anymore
		assert_noop!(RmrkMarket::accept_offer(
			Origin::signed(ALICE),
			COLLECTION_ID_0,
			NFT_ID_0,
			BOB,
			),
			Error::<Test>::UnknownOffer
		);
	});
}

#[test]
fn accept_offer_works() {
	new_test_ext().execute_with(|| {
		// Create a basic collection
		assert_ok!(basic_collection());
		// Collection nfts_count should be 0 prior to minting
		assert_eq!(RmrkCore::collections(COLLECTION_ID_0).unwrap().nfts_count, 0);
		// ALICE cannot offer on a non-existing NFT
		assert_noop!(RmrkMarket::make_offer(
			Origin::signed(ALICE),
			COLLECTION_ID_0,
			NFT_ID_0,
			MIN_OFFER_ON_NFT,
			None,
			),
			Error::<Test>::TokenDoesNotExist
		);
		// Mint an NFT
		assert_ok!(basic_mint());
		// Minting an NFT should cause nfts_count to increase to 1
		assert_eq!(RmrkCore::collections(COLLECTION_ID_0).unwrap().nfts_count, 1);
		// ALICE cannot offer on own NFT
		assert_noop!(RmrkMarket::make_offer(
			Origin::signed(ALICE),
			COLLECTION_ID_0,
			NFT_ID_0,
			MIN_OFFER_ON_NFT,
			None,
			),
			Error::<Test>::CannotOfferOnOwnToken
		);
		// BOB cannot offer below the MinimumOfferAmount threshold
		assert_noop!(RmrkMarket::make_offer(
			Origin::signed(BOB),
			COLLECTION_ID_0,
			NFT_ID_0,
			MIN_OFFER_ON_NFT - 1,
			None,
			),
			Error::<Test>::OfferTooLow
		);
		// BOB successfully places offer
		assert_ok!(RmrkMarket::make_offer(
			Origin::signed(BOB),
			COLLECTION_ID_0,
			NFT_ID_0,
			MIN_OFFER_ON_NFT,
			None,
		));
		// Offer from BOB on ALICE's NFT should trigger OfferPlaced event
		System::assert_last_event(MockEvent::RmrkMarket(crate::Event::OfferPlaced {
			offerer: BOB,
			collection_id: COLLECTION_ID_0,
			nft_id: NFT_ID_0,
			price: MIN_OFFER_ON_NFT,
		}));
		// ALICE accepts BOB's offer
		assert_ok!(RmrkMarket::accept_offer(
			Origin::signed(ALICE),
			COLLECTION_ID_0,
			NFT_ID_0,
			BOB,
		));
		// Offer from BOB on ALICE's NFT should trigger OfferPlaced event
		System::assert_last_event(MockEvent::RmrkMarket(crate::Event::OfferAccepted {
			owner: ALICE,
			buyer: BOB,
			collection_id: COLLECTION_ID_0,
			nft_id: NFT_ID_0,
		}));
	});
}

#[test]
fn accept_expired_offer_wont_works() {
	new_test_ext().execute_with(|| {
		// Create a basic collection
		assert_ok!(basic_collection());
		// Collection nfts_count should be 0 prior to minting
		assert_eq!(RmrkCore::collections(COLLECTION_ID_0).unwrap().nfts_count, 0);
		// ALICE cannot offer on a non-existing NFT
		assert_noop!(RmrkMarket::make_offer(
			Origin::signed(ALICE),
			COLLECTION_ID_0,
			NFT_ID_0,
			MIN_OFFER_ON_NFT,
			None,
			),
			Error::<Test>::TokenDoesNotExist
		);
		// Mint an NFT
		assert_ok!(basic_mint());
		// Minting an NFT should cause nfts_count to increase to 1
		assert_eq!(RmrkCore::collections(COLLECTION_ID_0).unwrap().nfts_count, 1);
		// ALICE cannot offer on own NFT
		assert_noop!(RmrkMarket::make_offer(
			Origin::signed(ALICE),
			COLLECTION_ID_0,
			NFT_ID_0,
			MIN_OFFER_ON_NFT,
			None,
			),
			Error::<Test>::CannotOfferOnOwnToken
		);
		// BOB cannot offer below the MinimumOfferAmount threshold
		assert_noop!(RmrkMarket::make_offer(
			Origin::signed(BOB),
			COLLECTION_ID_0,
			NFT_ID_0,
			MIN_OFFER_ON_NFT - 1,
			None,
			),
			Error::<Test>::OfferTooLow
		);
		// BOB successfully places offer
		assert_ok!(RmrkMarket::make_offer(
			Origin::signed(BOB),
			COLLECTION_ID_0,
			NFT_ID_0,
			MIN_OFFER_ON_NFT,
			Some(1),
		));
		// Offer from BOB on ALICE's NFT should trigger OfferPlaced event
		System::assert_last_event(MockEvent::RmrkMarket(crate::Event::OfferPlaced {
			offerer: BOB,
			collection_id: COLLECTION_ID_0,
			nft_id: NFT_ID_0,
			price: MIN_OFFER_ON_NFT,
		}));
		// CHARLIE cannot accepts BOB's offer
		assert_noop!(RmrkMarket::accept_offer(
			Origin::signed(CHARLIE),
			COLLECTION_ID_0,
			NFT_ID_0,
			BOB,
			),
			Error::<Test>::NoPermission
		);
		// Set block number to expired block
		System::set_block_number(2);
		// ALICE accepts BOB's offer
		assert_noop!(RmrkMarket::accept_offer(
			Origin::signed(ALICE),
			COLLECTION_ID_0,
			NFT_ID_0,
			BOB,
			),
			Error::<Test>::OfferHasExpired
		);

	});
}<|MERGE_RESOLUTION|>--- conflicted
+++ resolved
@@ -252,21 +252,9 @@
 			COLLECTION_ID_0,
 			NFT_ID_0,
 			AccountIdOrCollectionNftTuple::AccountId(CHARLIE),
-<<<<<<< HEAD
 			),
 			pallet_rmrk_core::Error::<Test>::NftIsLocked
 		);
-=======
-		));
-		// Successful send to NFT triggers NFTSent event
-		System::assert_last_event(MockEvent::RmrkCore(pallet_rmrk_core::Event::NFTSent {
-			sender: ALICE,
-			recipient: AccountIdOrCollectionNftTuple::AccountId(CHARLIE),
-			collection_id: COLLECTION_ID_0,
-			nft_id: NFT_ID_0,
-			approval_required: false,
-		}));
->>>>>>> b47d3114
 		// BOB buys the NFT and the NFT is transferred from ALICE to BOB
 		assert_ok!(RmrkMarket::buy(
 			Origin::signed(BOB),
@@ -336,7 +324,6 @@
 			COLLECTION_ID_0,
 			NFT_ID_0,
 		));
-<<<<<<< HEAD
 		// Bought NFT should trigger TokenSold event
 		System::assert_last_event(MockEvent::RmrkMarket(crate::Event::TokenSold {
 			owner: ALICE,
@@ -344,7 +331,61 @@
 			collection_id: 0,
 			nft_id: 0,
 			price: 10u128,
-=======
+		}));
+		// Ensure BOB is the still new owner of NFT [0,0]
+		assert_eq!(Uniques::owner(COLLECTION_ID_0, NFT_ID_0), Some(BOB));
+		// BOB can now send NFT [0,0] to NFT [0,1] since NFT is not locked
+		assert_ok!(RmrkCore::send(
+			Origin::signed(BOB),
+			COLLECTION_ID_0,
+			NFT_ID_0,
+			AccountIdOrCollectionNftTuple::CollectionAndNftTuple(COLLECTION_ID_0, NFT_ID_1),
+		));
+		// Successful send triggers NFTSent event
+		System::assert_last_event(MockEvent::RmrkCore(pallet_rmrk_core::Event::NFTSent {
+			sender: BOB,
+			recipient: AccountIdOrCollectionNftTuple::CollectionAndNftTuple(COLLECTION_ID_0, NFT_ID_1),
+			collection_id: COLLECTION_ID_0,
+			nft_id: NFT_ID_0,
+      approval_required: false,
+		}));
+	});
+}
+
+#[test]
+fn accept_offer_wont_work_if_traded_to_nft_after_list() {
+	new_test_ext().execute_with(|| {
+		// Create a basic collection
+		assert_ok!(basic_collection());
+		// Collection nfts_count should be 0 prior to minting
+		assert_eq!(RmrkCore::collections(COLLECTION_ID_0).unwrap().nfts_count, 0);
+		// Mint an two NFTs
+		assert_ok!(basic_mint());
+		assert_ok!(basic_mint());
+		// Minting an NFT should cause nfts_count to increase to 1
+		assert_eq!(RmrkCore::collections(COLLECTION_ID_0).unwrap().nfts_count, 2);
+		// BOB successfully places offer
+		assert_ok!(RmrkMarket::make_offer(
+			Origin::signed(BOB),
+			COLLECTION_ID_0,
+			NFT_ID_0,
+			MIN_OFFER_ON_NFT,
+			None,
+		));
+		// Offer from BOB on ALICE's NFT should trigger OfferPlaced event
+		System::assert_last_event(MockEvent::RmrkMarket(crate::Event::OfferPlaced {
+			offerer: BOB,
+			collection_id: COLLECTION_ID_0,
+			nft_id: NFT_ID_0,
+			price: MIN_OFFER_ON_NFT,
+		}));
+		// ALICE sends NFT [0,0] to NFT [0.1]
+		assert_ok!(RmrkCore::send(
+			Origin::signed(ALICE),
+			COLLECTION_ID_0,
+			NFT_ID_0,
+			AccountIdOrCollectionNftTuple::CollectionAndNftTuple(COLLECTION_ID_0, NFT_ID_1),
+		));
 		// Successful send to NFT triggers NFTSent event
 		System::assert_last_event(MockEvent::RmrkCore(pallet_rmrk_core::Event::NFTSent {
 			sender: ALICE,
@@ -352,68 +393,6 @@
 			collection_id: COLLECTION_ID_0,
 			nft_id: NFT_ID_0,
 			approval_required: false,
->>>>>>> b47d3114
-		}));
-		// Ensure BOB is the still new owner of NFT [0,0]
-		assert_eq!(Uniques::owner(COLLECTION_ID_0, NFT_ID_0), Some(BOB));
-		// BOB can now send NFT [0,0] to NFT [0,1] since NFT is not locked
-		assert_ok!(RmrkCore::send(
-			Origin::signed(BOB),
-			COLLECTION_ID_0,
-			NFT_ID_0,
-			AccountIdOrCollectionNftTuple::CollectionAndNftTuple(COLLECTION_ID_0, NFT_ID_1),
-		));
-		// Successful send triggers NFTSent event
-		System::assert_last_event(MockEvent::RmrkCore(pallet_rmrk_core::Event::NFTSent {
-			sender: BOB,
-			recipient: AccountIdOrCollectionNftTuple::CollectionAndNftTuple(COLLECTION_ID_0, NFT_ID_1),
-			collection_id: 0,
-			nft_id: 0,
-		}));
-	});
-}
-
-#[test]
-fn accept_offer_wont_work_if_traded_to_nft_after_list() {
-	new_test_ext().execute_with(|| {
-		// Create a basic collection
-		assert_ok!(basic_collection());
-		// Collection nfts_count should be 0 prior to minting
-		assert_eq!(RmrkCore::collections(COLLECTION_ID_0).unwrap().nfts_count, 0);
-		// Mint an two NFTs
-		assert_ok!(basic_mint());
-		assert_ok!(basic_mint());
-		// Minting an NFT should cause nfts_count to increase to 1
-		assert_eq!(RmrkCore::collections(COLLECTION_ID_0).unwrap().nfts_count, 2);
-		// BOB successfully places offer
-		assert_ok!(RmrkMarket::make_offer(
-			Origin::signed(BOB),
-			COLLECTION_ID_0,
-			NFT_ID_0,
-			MIN_OFFER_ON_NFT,
-			None,
-		));
-		// Offer from BOB on ALICE's NFT should trigger OfferPlaced event
-		System::assert_last_event(MockEvent::RmrkMarket(crate::Event::OfferPlaced {
-			offerer: BOB,
-			collection_id: COLLECTION_ID_0,
-			nft_id: NFT_ID_0,
-			price: MIN_OFFER_ON_NFT,
-		}));
-		// ALICE sends NFT [0,0] to NFT [0.1]
-		assert_ok!(RmrkCore::send(
-			Origin::signed(ALICE),
-			COLLECTION_ID_0,
-			NFT_ID_0,
-			AccountIdOrCollectionNftTuple::CollectionAndNftTuple(COLLECTION_ID_0, NFT_ID_1),
-		));
-		// Successful send to NFT triggers NFTSent event
-		System::assert_last_event(MockEvent::RmrkCore(pallet_rmrk_core::Event::NFTSent {
-			sender: ALICE,
-			recipient: AccountIdOrCollectionNftTuple::CollectionAndNftTuple(COLLECTION_ID_0, NFT_ID_1),
-			collection_id: COLLECTION_ID_0,
-			nft_id: NFT_ID_0,
-			approval_required: false,
 		}));
 		// ALICE cannot accept offer anymore
 		assert_noop!(RmrkMarket::accept_offer(
